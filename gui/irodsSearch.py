<<<<<<< HEAD
import os
import sys
import logging
=======
"""iRODS search dialog.

"""
import logging
import os
import sys

>>>>>>> 06fa68a8
from PyQt6 import QtWidgets, QtGui, QtCore
from PyQt6.QtWidgets import QDialog, QMessageBox
from PyQt6.uic import loadUi

<<<<<<< HEAD
from utils.utils import getDownloadDir
from gui.ui_files.searchDialog import Ui_searchDialog



class irodsSearch(QDialog, Ui_searchDialog):
    def __init__(self, ic, collTable):
        super(irodsSearch, self).__init__()
        if getattr(sys, 'frozen', False):
            super(irodsSearch, self).setupUi(self)
=======
from gui.ui_files.searchDialog import Ui_searchDialog
import utils


class irodsSearch(QDialog, Ui_searchDialog):
    """

    """

    def __init__(self, ic, collTable):
        """

        Parameters
        ----------
        ic
        collTable

        """
        super().__init__()
        if getattr(sys, 'frozen', False):
            super().setupUi(self)
>>>>>>> 06fa68a8
        else:
            loadUi("gui/ui_files/searchDialog.ui", self)
        self.ic = ic
        self.collTable = collTable
        self.keys = [self.key1, self.key2, self.key3, self.key4, self.key5]
        self.vals = [self.val1, self.val2, self.val3, self.val4, self.val5]

        self.setWindowTitle("iRODS search")
        self.startSearchButton.clicked.connect(self.search)
        self.selectSearchButton.clicked.connect(self.loadSearchResults)
        self.downloadButton.clicked.connect(self.download_data)
        self.searchExitButton.released.connect(self.close)

    def enableButtons(self, enabled=True):
        """

        Parameters
        ----------
        enabled

        """
        self.startSearchButton.setEnabled(enabled)
        self.selectSearchButton.setEnabled(enabled)
        self.downloadButton.setEnabled(enabled)
        self.searchExitButton.setEnabled(enabled)

    def search(self):
        self.setCursor(QtGui.QCursor(QtCore.Qt.CursorShape.WaitCursor))
        self.startSearchButton.setDisabled(True)
        self.searchResultTable.setRowCount(0)
        # gather all input from input fields in dictionary 'criteria'
        keyVals = dict(zip([key.text() for key in self.keys], [val.text() for val in self.vals]))
        
        criteria = {}
        if self.pathPattern.text():
            criteria['path'] = self.pathPattern.text()
        if self.objPattern.text():
            criteria['object'] = self.objPattern.text()
        if self.checksumPattern.text():
            criteria['checksum'] = self.checksumPattern.text()
        for key in keyVals:
            if key:
                criteria[key] = ''
            if keyVals[key]:
                criteria[key] = keyVals[key]
        
        # get search results as [[collname, objname, checksum]...[]]
        results = self.ic.search(criteria)
        
        row = 0 
        if len(results) == 0:
            self.searchResultTable.setRowCount(1)
            self.searchResultTable.setItem(row, 0, 
                    QtWidgets.QTableWidgetItem('No search results found'))
        else:
            self.searchResultTable.setRowCount(len(results))
            for collName, objName, checksum in results:
                self.searchResultTable.setItem(row, 0, QtWidgets.QTableWidgetItem(collName))
                self.searchResultTable.setItem(row, 1, QtWidgets.QTableWidgetItem(objName))
                self.searchResultTable.setItem(row, 2, QtWidgets.QTableWidgetItem(checksum))
                row = row + 1
        self.searchResultTable.resizeColumnsToContents()
        self.startSearchButton.setDisabled(False)
        self.setCursor(QtGui.QCursor(QtCore.Qt.CursorShape.ArrowCursor))

    def loadSearchResults(self):
        rows = set(
            [idx.row() for idx in self.searchResultTable.selectedIndexes()
             if idx.row() > 2])
        self.collTable.setRowCount(len(rows))
        for index, row in enumerate(rows):
            if self.searchResultTable.item(row, 1).text() == '':
<<<<<<< HEAD
                self.collTable.setItem(i, 0,
                    QtWidgets.QTableWidgetItem(os.path.dirname(
                        self.searchResultTable.item(row, 0).text())))
                self.collTable.setItem(i, 1,
                    QtWidgets.QTableWidgetItem(os.path.basename(
                        self.searchResultTable.item(row, 0).text())+'/'))
=======
                self.collTable.setItem(
                    index, 0, QtWidgets.QTableWidgetItem("Search"))
                self.collTable.setItem(
                    index, 1, QtWidgets.QTableWidgetItem(
                        self.searchResultTable.item(row, 0).text()+"/"))
>>>>>>> 06fa68a8
            else:
                self.collTable.setItem(
                    index, 0, QtWidgets.QTableWidgetItem("Search"))
                self.collTable.setItem(
                    index, 1, QtWidgets.QTableWidgetItem(
                        self.searchResultTable.item(row, 0).text()+"/"+\
                        self.searchResultTable.item(row, 1).text()))
            self.collTable.setItem(
                index, 2, QtWidgets.QTableWidgetItem(""))
            self.collTable.setItem(
                index, 3, QtWidgets.QTableWidgetItem(
                    self.searchResultTable.item(row, 2).text()))
        self.collTable.resizeColumnsToContents()
        self.close()

<<<<<<< HEAD
    def downloadData(self):
=======
    def download_data(self):
>>>>>>> 06fa68a8
        self.enableButtons(enabled=False)
        rows = set(
            [idx.row() for idx in self.searchResultTable.selectedIndexes()
             if idx.row() > 2])
        # TODO check that this is correct
        irodsPaths = []
        for row in rows:
<<<<<<< HEAD
            if self.searchResultTable.item(row, 1).text() == '':
                irodsPaths.append(os.path.dirname(self.searchResultTable.item(row, 0).text())
                    + '/' + os.path.basename(self.searchResultTable.item(row, 0).text()))
            else:
                irodsPaths.append(self.searchResultTable.item(row, 0).text()
                    + '/' + self.searchResultTable.item(row, 1).text())
=======
            path0 = utils.utils.IrodsPath(
                self.searchResultTable.item(row, 0).text())
            path1 = utils.utils.IrodsPath(
                self.searchResultTable.item(row, 1).text())
            if path1 == '':
                irodsPaths.append(path0)
            else:
                irodsPaths.append(path0.joinpath(path1))
>>>>>>> 06fa68a8
        if len(irodsPaths) > 0:
            downloadDir = utils.utils.get_downloads_dir()
            buttonReply = QMessageBox.question(self,
                                'Message Box',
                                'Download\n'+'\n'.join(irodsPaths)+'\nto\n'+downloadDir)
<<<<<<< HEAD

=======
>>>>>>> 06fa68a8
            if buttonReply == QMessageBox.StandardButton.Yes:
                self.setCursor(QtGui.QCursor(QtCore.Qt.CursorShape.WaitCursor))
                try:
                    for p in irodsPaths:
                        if self.ic.session.collections.exists(p):
                            item = self.ic.session.collections.get(p)
                            self.ic.download_data(item, downloadDir, 0, force=True)
                            self.errorLabel.setText("Download complete")
                        elif self.ic.session.data_objects.exists(p):
                            item = self.ic.session.data_objects.get(p)
                            self.ic.download_data(item, downloadDir, 0, force=True)
                            self.errorLabel.setText("Download complete")
                        else:
                            self.errorLabel.setText(
                                "SEARCH widget ERROR: "+p+" not an irods item.")
                except Exception as e:
                    logging.info("IRODS SEARCH ERROR: "+repr(e), exc_info=True)
        self.setCursor(QtGui.QCursor(QtCore.Qt.CursorShape.ArrowCursor))
<<<<<<< HEAD
        self.enableButtons()
=======
        self.enableButtons()

>>>>>>> 06fa68a8
<|MERGE_RESOLUTION|>--- conflicted
+++ resolved
@@ -1,8 +1,3 @@
-<<<<<<< HEAD
-import os
-import sys
-import logging
-=======
 """iRODS search dialog.
 
 """
@@ -10,23 +5,10 @@
 import os
 import sys
 
->>>>>>> 06fa68a8
 from PyQt6 import QtWidgets, QtGui, QtCore
 from PyQt6.QtWidgets import QDialog, QMessageBox
 from PyQt6.uic import loadUi
 
-<<<<<<< HEAD
-from utils.utils import getDownloadDir
-from gui.ui_files.searchDialog import Ui_searchDialog
-
-
-
-class irodsSearch(QDialog, Ui_searchDialog):
-    def __init__(self, ic, collTable):
-        super(irodsSearch, self).__init__()
-        if getattr(sys, 'frozen', False):
-            super(irodsSearch, self).setupUi(self)
-=======
 from gui.ui_files.searchDialog import Ui_searchDialog
 import utils
 
@@ -48,7 +30,6 @@
         super().__init__()
         if getattr(sys, 'frozen', False):
             super().setupUi(self)
->>>>>>> 06fa68a8
         else:
             loadUi("gui/ui_files/searchDialog.ui", self)
         self.ic = ic
@@ -121,20 +102,11 @@
         self.collTable.setRowCount(len(rows))
         for index, row in enumerate(rows):
             if self.searchResultTable.item(row, 1).text() == '':
-<<<<<<< HEAD
-                self.collTable.setItem(i, 0,
-                    QtWidgets.QTableWidgetItem(os.path.dirname(
-                        self.searchResultTable.item(row, 0).text())))
-                self.collTable.setItem(i, 1,
-                    QtWidgets.QTableWidgetItem(os.path.basename(
-                        self.searchResultTable.item(row, 0).text())+'/'))
-=======
                 self.collTable.setItem(
                     index, 0, QtWidgets.QTableWidgetItem("Search"))
                 self.collTable.setItem(
                     index, 1, QtWidgets.QTableWidgetItem(
                         self.searchResultTable.item(row, 0).text()+"/"))
->>>>>>> 06fa68a8
             else:
                 self.collTable.setItem(
                     index, 0, QtWidgets.QTableWidgetItem("Search"))
@@ -150,11 +122,7 @@
         self.collTable.resizeColumnsToContents()
         self.close()
 
-<<<<<<< HEAD
-    def downloadData(self):
-=======
     def download_data(self):
->>>>>>> 06fa68a8
         self.enableButtons(enabled=False)
         rows = set(
             [idx.row() for idx in self.searchResultTable.selectedIndexes()
@@ -162,14 +130,6 @@
         # TODO check that this is correct
         irodsPaths = []
         for row in rows:
-<<<<<<< HEAD
-            if self.searchResultTable.item(row, 1).text() == '':
-                irodsPaths.append(os.path.dirname(self.searchResultTable.item(row, 0).text())
-                    + '/' + os.path.basename(self.searchResultTable.item(row, 0).text()))
-            else:
-                irodsPaths.append(self.searchResultTable.item(row, 0).text()
-                    + '/' + self.searchResultTable.item(row, 1).text())
-=======
             path0 = utils.utils.IrodsPath(
                 self.searchResultTable.item(row, 0).text())
             path1 = utils.utils.IrodsPath(
@@ -178,16 +138,11 @@
                 irodsPaths.append(path0)
             else:
                 irodsPaths.append(path0.joinpath(path1))
->>>>>>> 06fa68a8
         if len(irodsPaths) > 0:
             downloadDir = utils.utils.get_downloads_dir()
             buttonReply = QMessageBox.question(self,
                                 'Message Box',
                                 'Download\n'+'\n'.join(irodsPaths)+'\nto\n'+downloadDir)
-<<<<<<< HEAD
-
-=======
->>>>>>> 06fa68a8
             if buttonReply == QMessageBox.StandardButton.Yes:
                 self.setCursor(QtGui.QCursor(QtCore.Qt.CursorShape.WaitCursor))
                 try:
@@ -206,9 +161,5 @@
                 except Exception as e:
                     logging.info("IRODS SEARCH ERROR: "+repr(e), exc_info=True)
         self.setCursor(QtGui.QCursor(QtCore.Qt.CursorShape.ArrowCursor))
-<<<<<<< HEAD
-        self.enableButtons()
-=======
         self.enableButtons()
 
->>>>>>> 06fa68a8
