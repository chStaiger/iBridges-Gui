--- conflicted
+++ resolved
@@ -2,11 +2,8 @@
 
 from pathlib import Path
 
-<<<<<<< HEAD
+
 from ibridges import IrodsPath, Session, download, search_data, sync, upload
-=======
-from ibridges import Session, download, search_data, sync
->>>>>>> 1cb9374d
 from irods.exception import CAT_NO_ACCESS_PERMISSION, NetworkException
 from PyQt6.QtCore import QThread, pyqtSignal
 
