--- conflicted
+++ resolved
@@ -2,10 +2,7 @@
 .idea
 irods-basicGUI/logs/*
 irods-iBridgesGui.spec
-<<<<<<< HEAD
-=======
 *DS_Store
->>>>>>> 06fa68a8
 
 
 # Byte-compiled / optimized / DLL files
@@ -87,12 +84,9 @@
 # Jupyter Notebook
 .ipynb_checkpoints
 
-<<<<<<< HEAD
-=======
 # VS code
 .vscode
 
->>>>>>> 06fa68a8
 # IPython
 profile_default/
 ipython_config.py
