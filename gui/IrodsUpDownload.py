--- conflicted
+++ resolved
@@ -57,12 +57,7 @@
         """Initialize local QTreeView.
 
         """
-<<<<<<< HEAD
         self.localmodel = PyQt6.QtGui.QFileSystemModel(self.localFsTreeView)
-=======
-        self.localmodel = PyQt6.QtGui.QFileSystemModel(
-            self.localFsTreeView)
->>>>>>> a0b68b9c
         self.localFsTreeView.setModel(self.localmodel)
         # Hide all columns except the Name
         self.localFsTreeView.setColumnHidden(1, True)
@@ -243,12 +238,7 @@
         if success:
             if irods_index is not None:
                 self.irodsmodel.refresh_subtree(irods_index)
-<<<<<<< HEAD
             self.errorLabel.setText("INFO UPLOAD/DOWLOAD: completed.")
-=======
-            self.errorLabel.setText(
-                "INFO UPLOAD/DOWLOAD: completed.")
->>>>>>> a0b68b9c
         self.upload_window = None
         self.enable_buttons(True)
 
