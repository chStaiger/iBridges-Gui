#!/usr/bin/env python3
"""iBridges GUI startup script.

"""
import logging
import os
import setproctitle
import sys

import irods.exception
import PyQt6.QtCore
import PyQt6.QtGui
import PyQt6.QtWidgets
import PyQt6.uic

import gui
import irodsConnector
import utils

# Global constants
THIS_APPLICATION = 'iBridges'

# Application globals
app = PyQt6.QtWidgets.QApplication(sys.argv)
stacked_widget = PyQt6.QtWidgets.QStackedWidget()

# Work around a PRC XML issue handling special characters
os.environ['PYTHON_IRODSCLIENT_DEFAULT_XML'] = 'QUASI_XML'


class IrodsLoginWindow(PyQt6.QtWidgets.QDialog,
                       gui.ui_files.irodsLogin.Ui_irodsLogin):
    """The login widget.

    """
    cached_password = ''
    given_password = ''
    use_icommands = None
    this_application = ''
    context = utils.context.Context()

    def __init__(self):
        """Initialize the iRODS login window.

        """
        super().__init__()
        self.irods_path = utils.path.LocalPath(utils.context.IRODS_DIR).expanduser()
        self._load_gui()
        self._init_envbox()
        self._init_password()

    def _load_gui(self):
        """Initialize and connect the GUI elements.

        """
        if getattr(sys, 'frozen', False):
            super().setupUi(self)
        else:
            PyQt6.uic.loadUi("gui/ui_files/irodsLogin.ui", self)
        self.selectIcommandsButton.toggled.connect(self.setup_icommands)
        self.standardButton.toggled.connect(self.setup_standard)
        self.connectButton.clicked.connect(self.login_function)
        self.ticketButton.clicked.connect(self.ticket_login)
        self.passwordField.setEchoMode(PyQt6.QtWidgets.QLineEdit.EchoMode.Password)

    def _init_envbox(self):
        """Populate environment drop-down.

        """
        env_jsons = [
            path.name for path in
            self.irods_path.glob('irods_environment*json')]
        if len(env_jsons) == 0:
            self.envError.setText(f'ERROR: no "irods_environment*json" files found in {self.irods_path}')
        self.envbox.clear()
        self.envbox.addItems(env_jsons)
        envname = ''
        if 'last_ienv' in self.context.ibridges_configuration.config and \
                self.context.ibridges_configuration.config['last_ienv'] in env_jsons:
            envname = self.context.ibridges_configuration.config['last_ienv']
        elif 'irods_environment.json' in env_jsons:
            envname = 'irods_environment.json'
        index = 0
        if envname:
            index = self.envbox.findText(envname)
        self.envbox.setCurrentIndex(index)

    def _init_password(self):
        """Store this initial cached password scraped from auth file and
        set it to the password field so the user sees that previous
        login credentials have been found.

        """
        self.cached_password = self.context.irods_connector.password
        self.passwordField.setText(self.cached_password)

    def reset_mouse_and_error_labels(self):
        """Reset cursor and clear any error text.

        """
        self.setCursor(PyQt6.QtGui.QCursor(PyQt6.QtCore.Qt.CursorShape.ArrowCursor))
        self.passError.setText('')
        self.envError.setText('')

    def setup_standard(self):
        """Check the state of the radio button for using the pure Python
        client.

        """
        if self.standardButton.isChecked():
            self._init_envbox()
            self.use_icommands = False

    def setup_icommands(self):
        """Check the state of the radio button for using iCommands.
        This includes a check for the existence of the iCommands on the
        current system.

        """
        # TODO support arbitrary iRODS environment file for iCommands
        if self.selectIcommandsButton.isChecked():
            self.icommandsError.setText('')
            if self.context.irods_connector.icommands.has_icommands:
                self.use_icommands = True
            else:
                self.use_icommands = False
                self.icommandsError.setText('ERROR: no iCommands found')
                self.standardButton.setChecked(True)
            logging.debug('self.use_icommands=%s', self.use_icommands)

    def login_function(self):
        """Check connectivity and log in to iRODS handling common errors.

        The initial and subsequent sessions need to be handled
        differently.  Store the initial given password to see when the
        user has entered a new one.

        """
<<<<<<< HEAD
        # Replacement connector and currently cached password (required
        # for subsequent sessions)
        if not self.context.irods_connector:
            logging.debug('Setting new instance of the IrodsConnector')
            self.context.irods_connector = irodsConnector.manager.IrodsConnector()
            self.cached_password = self.context.irods_connector.password
=======
>>>>>>> ff9050cc
        irods_env_file = self.irods_path.joinpath(self.envbox.currentText())
        self.context.irods_env_file = irods_env_file
        logging.debug('IRODS ENVIRONMENT FILE SET: %s', irods_env_file.name)
        self.envError.setText('')
        if not (self.context.irods_environment.config and self.context.ienv_is_complete()):
            message = 'iRODS environment missing or incomplete.'
            logging.error(message)
            self.envError.setText(message)
            self.context.irods_environment.reset()
            self.passError.clear()
            self.setCursor(PyQt6.QtGui.QCursor(PyQt6.QtCore.Qt.CursorShape.ArrowCursor))
            return
        irods_host = self.context.irods_environment.config.get('irods_host', '')
        irods_port = self.context.irods_environment.config.get('irods_port', '')
        if not utils.utils.can_connect(irods_host, irods_port):
            message = 'No network connection to server: %s:%s'
            logging.warning(message, irods_host, irods_port)
            self.envError.setText(message % (irods_host, irods_port))
            self.setCursor(PyQt6.QtGui.QCursor(PyQt6.QtCore.Qt.CursorShape.ArrowCursor))
            return
        self.setCursor(PyQt6.QtGui.QCursor(PyQt6.QtCore.Qt.CursorShape.WaitCursor))
        self.context.irods_connector.use_icommands = self.use_icommands
        self.context.ibridges_configuration.config['last_ienv'] = irods_env_file.name
        self.context.save_ibridges_configuration()
        current_password = self.passwordField.text()
        known_passwords = (self.cached_password, self.given_password)
        # This a subsequent session if `given_password` is already set.
        if self.given_password and current_password in known_passwords:
            self.given_password = self.cached_password
        else:
            self.given_password = current_password
        self.context.irods_connector.password = self.given_password
        logging.debug('IRODS PASSWORD SET')
        self.context.irods_connector.irods_env_file = self.context.irods_env_file
        self.context.irods_connector.irods_environment = self.context.irods_environment
        self.context.irods_connector.ibridges_configuration = self.context.ibridges_configuration
        try:
            self.context.irods_connector.connect()
        except (irods.exception.CAT_INVALID_AUTHENTICATION,
                irods.exception.PAM_AUTH_PASSWORD_FAILED,
                irods.exception.CAT_INVALID_USER,
                ConnectionRefusedError):
            message = 'Wrong password!  Try again'
            logging.error(message)
            self.passError.setText(message)
            self.envError.clear()
            self.setCursor(PyQt6.QtGui.QCursor(PyQt6.QtCore.Qt.CursorShape.ArrowCursor))
            return
        except irods.exception.CAT_PASSWORD_EXPIRED:
            message = 'Cached password expired!  Re-enter password'
            logging.error(message)
            self.passError.setText(message)
            self.envError.clear()
            self.setCursor(PyQt6.QtGui.QCursor(PyQt6.QtCore.Qt.CursorShape.ArrowCursor))
            return
        except irods.exception.NetworkException:
            message = 'iRODS server down!  Check and try again'
            logging.error(message)
            self.envError.setText(message)
            self.passError.clear()
            self.setCursor(PyQt6.QtGui.QCursor(PyQt6.QtCore.Qt.CursorShape.ArrowCursor))
            return
        except Exception as error:
            message = 'Something unexpected occurred: %r'
            logging.error(message, error)
            self.envError.setText(message % error)
            self.setCursor(PyQt6.QtGui.QCursor(PyQt6.QtCore.Qt.CursorShape.ArrowCursor))
            return
        # stacked_widget is a global variable
        browser = gui.mainmenu.MainMenu(stacked_widget)
        if len(stacked_widget) == 1:
            stacked_widget.addWidget(browser)
        self.reset_mouse_and_error_labels()
        stacked_widget.setCurrentIndex(stacked_widget.currentIndex()+1)

    def ticket_login(self):
        """Log in to iRODS using a ticket.

        """
        # stacked_widget is a global variable
        browser = gui.mainmenu.MainMenu(stacked_widget)
        browser.menuOptions.clear()
        browser.menuOptions.deleteLater()
        if len(stacked_widget) == 1:
            stacked_widget.addWidget(browser)
        self.reset_mouse_and_error_labels()
        # self.setCursor(PyQt6.QtGui.QCursor(PyQt6.QtCore.Qt.CursorShape.ArrowCursor))
        stacked_widget.setCurrentIndex(stacked_widget.currentIndex()+1)


def close_clean():
    """Clean up connections in preparation to close application.

    """
    context = utils.context.Context()
    if context.irods_connector:
        context.irods_connector.cleanup()


def main():
    """Main function.

    Initialize the context singleton, create the login widget, and
    execute the main application thread.

    """
    # Initialize logger first because Context may want to log as well.
    utils.utils.init_logger(THIS_APPLICATION)
    # Singleton Context
    context = utils.context.Context()
    # Context is required to get the log_level from the configuration.
    # Here, it is taken from the configuration if not specified.
    utils.utils.set_log_level()
    context.application_name = THIS_APPLICATION
    context.irods_connector = irodsConnector.manager.IrodsConnector()
    setproctitle.setproctitle(context.application_name)
    login_window = IrodsLoginWindow()
    login_window.this_application = context.application_name
    stacked_widget.addWidget(login_window)
    stacked_widget.show()
    # app.setQuitOnLastWindowClosed(False)
    app.lastWindowClosed.connect(close_clean)
    app.exec()


if __name__ == "__main__":
    main()<|MERGE_RESOLUTION|>--- conflicted
+++ resolved
@@ -136,15 +136,6 @@
         user has entered a new one.
 
         """
-<<<<<<< HEAD
-        # Replacement connector and currently cached password (required
-        # for subsequent sessions)
-        if not self.context.irods_connector:
-            logging.debug('Setting new instance of the IrodsConnector')
-            self.context.irods_connector = irodsConnector.manager.IrodsConnector()
-            self.cached_password = self.context.irods_connector.password
-=======
->>>>>>> ff9050cc
         irods_env_file = self.irods_path.joinpath(self.envbox.currentText())
         self.context.irods_env_file = irods_env_file
         logging.debug('IRODS ENVIRONMENT FILE SET: %s', irods_env_file.name)
