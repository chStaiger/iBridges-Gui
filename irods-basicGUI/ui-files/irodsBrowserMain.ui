<?xml version="1.0" encoding="UTF-8"?>
<ui version="4.0">
 <class>MainWindow</class>
 <widget class="QMainWindow" name="MainWindow">
  <property name="geometry">
   <rect>
    <x>0</x>
    <y>0</y>
    <width>1300</width>
    <height>850</height>
   </rect>
  </property>
  <property name="minimumSize">
   <size>
    <width>1300</width>
    <height>850</height>
   </size>
  </property>
  <property name="windowTitle">
   <string>MainWindow</string>
  </property>
  <property name="styleSheet">
   <string notr="true">QPushButton#tab2ContUplBut
{
	image : url(icons/nosync.png) stretch stretch;
}

QWidget
{
	color: rgb(86, 184, 139);
	background-color: rgb(54, 54, 54);
	selection-background-color: rgb(58, 152, 112);
}

</string>
  </property>
  <widget class="QWidget" name="centralwidget">
   <property name="styleSheet">
    <string notr="true"/>
   </property>
   <layout class="QHBoxLayout" name="horizontalLayout_11">
    <item>
     <widget class="QLabel" name="globalErrorLabel">
      <property name="styleSheet">
       <string notr="true">
color: rgb(217, 174, 23);</string>
      </property>
      <property name="text">
       <string/>
      </property>
     </widget>
    </item>
    <item>
     <widget class="QTabWidget" name="tabWidget">
      <property name="minimumSize">
       <size>
        <width>600</width>
        <height>300</height>
       </size>
      </property>
      <property name="currentIndex">
       <number>0</number>
      </property>
      <widget class="QWidget" name="tabBrowser">
       <attribute name="title">
        <string>Browser</string>
       </attribute>
       <layout class="QVBoxLayout" name="verticalLayout_3">
        <item>
         <layout class="QGridLayout" name="gridLayout">
          <item row="0" column="1">
           <widget class="QLineEdit" name="inputPath">
            <property name="font">
             <font>
              <pointsize>16</pointsize>
             </font>
            </property>
            <property name="styleSheet">
             <string notr="true">background-color: rgb(85, 87, 83);</string>
            </property>
            <property name="text">
             <string>/zoneName/home/user</string>
            </property>
            <property name="echoMode">
             <enum>QLineEdit::Normal</enum>
            </property>
            <property name="placeholderText">
             <string/>
            </property>
            <property name="clearButtonEnabled">
             <bool>true</bool>
            </property>
           </widget>
          </item>
          <item row="0" column="5">
           <widget class="QPushButton" name="createCollButton">
            <property name="text">
             <string>Create Collection</string>
            </property>
           </widget>
          </item>
          <item row="0" column="0">
           <widget class="QLabel" name="label_2">
            <property name="font">
             <font>
              <pointsize>16</pointsize>
              <weight>75</weight>
              <bold>true</bold>
             </font>
            </property>
            <property name="text">
             <string>iRODS path: </string>
            </property>
           </widget>
          </item>
          <item row="0" column="2">
           <widget class="QPushButton" name="homeButton">
            <property name="text">
             <string/>
            </property>
            <property name="icon">
             <iconset>
              <normaloff>../icons/home.png</normaloff>../icons/home.png</iconset>
            </property>
           </widget>
          </item>
          <item row="1" column="5">
           <widget class="QPushButton" name="UploadButton">
            <property name="text">
             <string>File Upload</string>
            </property>
           </widget>
          </item>
          <item row="1" column="2">
           <widget class="QPushButton" name="DownloadButton">
            <property name="text">
             <string>File Download</string>
            </property>
           </widget>
          </item>
         </layout>
        </item>
        <item>
         <spacer name="verticalSpacer_13">
          <property name="orientation">
           <enum>Qt::Vertical</enum>
          </property>
          <property name="sizeType">
           <enum>QSizePolicy::Minimum</enum>
          </property>
          <property name="sizeHint" stdset="0">
           <size>
            <width>20</width>
            <height>10</height>
           </size>
          </property>
         </spacer>
        </item>
        <item>
         <widget class="QTableWidget" name="collTable">
          <property name="minimumSize">
           <size>
            <width>0</width>
            <height>250</height>
           </size>
          </property>
          <property name="styleSheet">
           <string notr="true">background-color: rgb(85, 87, 83);
selection-background-color: rgb(58, 152, 112);</string>
          </property>
          <property name="sizeAdjustPolicy">
           <enum>QAbstractScrollArea::AdjustToContents</enum>
          </property>
          <property name="editTriggers">
           <set>QAbstractItemView::NoEditTriggers</set>
          </property>
          <property name="alternatingRowColors">
           <bool>false</bool>
          </property>
          <property name="selectionMode">
           <enum>QAbstractItemView::SingleSelection</enum>
          </property>
          <property name="selectionBehavior">
           <enum>QAbstractItemView::SelectRows</enum>
          </property>
          <column>
           <property name="text">
            <string notr="true">Path</string>
           </property>
           <property name="toolTip">
            <string notr="true"/>
           </property>
           <property name="whatsThis">
            <string notr="true"/>
           </property>
          </column>
          <column>
           <property name="text">
            <string>Name</string>
           </property>
          </column>
          <column>
           <property name="text">
            <string>Size</string>
           </property>
          </column>
          <column>
           <property name="text">
            <string>Checksum</string>
           </property>
          </column>
         </widget>
        </item>
        <item>
         <spacer name="verticalSpacer_12">
          <property name="orientation">
           <enum>Qt::Vertical</enum>
          </property>
          <property name="sizeType">
           <enum>QSizePolicy::Minimum</enum>
          </property>
          <property name="sizeHint" stdset="0">
           <size>
            <width>20</width>
            <height>20</height>
           </size>
          </property>
         </spacer>
        </item>
        <item>
         <widget class="QTabWidget" name="viewTabs">
          <property name="styleSheet">
           <string notr="true">background-color: rgb(85, 87, 83);</string>
          </property>
          <property name="currentIndex">
           <number>1</number>
          </property>
          <widget class="QWidget" name="preview">
           <property name="font">
            <font>
             <weight>50</weight>
             <bold>false</bold>
            </font>
           </property>
           <property name="autoFillBackground">
            <bool>false</bool>
           </property>
           <attribute name="title">
            <string>Preview</string>
           </attribute>
           <layout class="QVBoxLayout" name="verticalLayout_2">
            <item>
             <widget class="QTextBrowser" name="previewBrowser"/>
            </item>
           </layout>
          </widget>
          <widget class="QWidget" name="metadata">
           <attribute name="title">
            <string>Metadata</string>
           </attribute>
           <layout class="QHBoxLayout" name="horizontalLayout">
            <item>
             <widget class="QTableWidget" name="metadataTable">
              <property name="minimumSize">
               <size>
                <width>600</width>
                <height>300</height>
               </size>
              </property>
              <property name="styleSheet">
               <string notr="true">selection-background-color: rgb(58, 152, 112);</string>
              </property>
              <property name="sizeAdjustPolicy">
               <enum>QAbstractScrollArea::AdjustToContents</enum>
              </property>
              <property name="editTriggers">
               <set>QAbstractItemView::NoEditTriggers</set>
              </property>
              <property name="selectionMode">
               <enum>QAbstractItemView::SingleSelection</enum>
              </property>
              <property name="selectionBehavior">
               <enum>QAbstractItemView::SelectRows</enum>
              </property>
              <column>
               <property name="text">
                <string>Key</string>
               </property>
              </column>
              <column>
               <property name="text">
                <string>Value</string>
               </property>
              </column>
              <column>
               <property name="text">
                <string>Units</string>
               </property>
              </column>
             </widget>
            </item>
            <item>
             <layout class="QGridLayout" name="gridLayout_2">
              <item row="9" column="0">
               <spacer name="verticalSpacer">
                <property name="orientation">
                 <enum>Qt::Vertical</enum>
                </property>
                <property name="sizeHint" stdset="0">
                 <size>
                  <width>20</width>
                  <height>40</height>
                 </size>
                </property>
               </spacer>
              </item>
              <item row="6" column="2">
               <widget class="QLineEdit" name="metaUnitsField"/>
              </item>
              <item row="4" column="1">
               <widget class="QLabel" name="label_6">
                <property name="text">
                 <string>Value</string>
                </property>
               </widget>
              </item>
              <item row="7" column="1">
               <widget class="QPushButton" name="metaUpdateButton">
                <property name="font">
                 <font>
                  <weight>75</weight>
                  <bold>true</bold>
                 </font>
                </property>
                <property name="text">
                 <string>Update</string>
                </property>
               </widget>
              </item>
              <item row="6" column="0">
               <widget class="QLineEdit" name="metaKeyField"/>
              </item>
              <item row="7" column="0">
               <widget class="QPushButton" name="metaAddButton">
                <property name="font">
                 <font>
                  <weight>75</weight>
                  <bold>true</bold>
                 </font>
                </property>
                <property name="text">
                 <string>Add</string>
                </property>
               </widget>
              </item>
              <item row="0" column="0">
               <widget class="QLabel" name="label_3">
                <property name="font">
                 <font>
                  <pointsize>20</pointsize>
                  <weight>75</weight>
                  <bold>true</bold>
                 </font>
                </property>
                <property name="text">
                 <string>Edit</string>
                </property>
               </widget>
              </item>
              <item row="4" column="2">
               <widget class="QLabel" name="label_5">
                <property name="text">
                 <string>Units</string>
                </property>
               </widget>
              </item>
              <item row="4" column="0">
               <widget class="QLabel" name="label_4">
                <property name="text">
                 <string>Key</string>
                </property>
               </widget>
              </item>
              <item row="7" column="2">
               <widget class="QPushButton" name="metaDeleteButton">
                <property name="font">
                 <font>
                  <weight>75</weight>
                  <bold>true</bold>
                 </font>
                </property>
                <property name="text">
                 <string>Delete</string>
                </property>
               </widget>
              </item>
              <item row="6" column="1">
               <widget class="QLineEdit" name="metaValueField"/>
              </item>
             </layout>
            </item>
           </layout>
          </widget>
          <widget class="QWidget" name="accession">
           <attribute name="title">
            <string>Permissions</string>
           </attribute>
           <layout class="QHBoxLayout" name="horizontalLayout_2">
            <item>
             <widget class="QTableWidget" name="aclTable">
              <property name="minimumSize">
               <size>
                <width>600</width>
                <height>0</height>
               </size>
              </property>
              <property name="styleSheet">
               <string notr="true">selection-background-color: rgb(58, 152, 112);</string>
              </property>
              <property name="sizeAdjustPolicy">
               <enum>QAbstractScrollArea::AdjustToContents</enum>
              </property>
              <property name="editTriggers">
               <set>QAbstractItemView::NoEditTriggers</set>
              </property>
              <property name="selectionMode">
               <enum>QAbstractItemView::SingleSelection</enum>
              </property>
              <property name="selectionBehavior">
               <enum>QAbstractItemView::SelectRows</enum>
              </property>
              <column>
               <property name="text">
                <string>User name</string>
               </property>
              </column>
              <column>
               <property name="text">
                <string>Zone</string>
               </property>
              </column>
              <column>
               <property name="text">
                <string>Permission type</string>
               </property>
              </column>
             </widget>
            </item>
            <item>
             <layout class="QGridLayout" name="gridLayout_4">
              <item row="4" column="2">
               <widget class="QLabel" name="label_10">
                <property name="text">
                 <string>Permission type</string>
                </property>
               </widget>
              </item>
              <item row="7" column="3">
               <widget class="QPushButton" name="aclAddButton">
                <property name="font">
                 <font>
                  <weight>75</weight>
                  <bold>true</bold>
                 </font>
                </property>
                <property name="text">
                 <string>Add</string>
                </property>
               </widget>
              </item>
              <item row="0" column="0">
               <widget class="QLabel" name="label_11">
                <property name="font">
                 <font>
                  <pointsize>20</pointsize>
                  <weight>75</weight>
                  <bold>true</bold>
                 </font>
                </property>
                <property name="text">
                 <string>Edit</string>
                </property>
               </widget>
              </item>
              <item row="4" column="3">
               <widget class="QLabel" name="label_7">
                <property name="text">
                 <string>Recursive</string>
                </property>
               </widget>
              </item>
              <item row="6" column="2">
               <widget class="QComboBox" name="aclBox">
                <item>
                 <property name="text">
                  <string>----</string>
                 </property>
                </item>
                <item>
                 <property name="text">
                  <string>null</string>
                 </property>
                </item>
                <item>
                 <property name="text">
                  <string>read</string>
                 </property>
                </item>
                <item>
                 <property name="text">
                  <string>write</string>
                 </property>
                </item>
                <item>
                 <property name="text">
                  <string>own</string>
                 </property>
                </item>
               </widget>
              </item>
              <item row="6" column="0">
               <widget class="QLineEdit" name="aclUserField"/>
              </item>
              <item row="4" column="0">
               <widget class="QLabel" name="label_13">
                <property name="text">
                 <string>User name</string>
                </property>
               </widget>
              </item>
              <item row="6" column="3">
               <widget class="QComboBox" name="recurseBox">
                <item>
                 <property name="text">
                  <string>False</string>
                 </property>
                </item>
                <item>
                 <property name="text">
                  <string>True</string>
                 </property>
                </item>
               </widget>
              </item>
              <item row="8" column="0">
               <spacer name="verticalSpacer_2">
                <property name="orientation">
                 <enum>Qt::Vertical</enum>
                </property>
                <property name="sizeHint" stdset="0">
                 <size>
                  <width>20</width>
                  <height>40</height>
                 </size>
                </property>
               </spacer>
              </item>
              <item row="6" column="1">
               <widget class="QLineEdit" name="aclZoneField"/>
              </item>
              <item row="4" column="1">
               <widget class="QLabel" name="label_8">
                <property name="text">
                 <string>UserZone</string>
                </property>
               </widget>
              </item>
             </layout>
            </item>
           </layout>
          </widget>
          <widget class="QWidget" name="resources">
           <attribute name="title">
            <string>Resources</string>
           </attribute>
           <layout class="QHBoxLayout" name="horizontalLayout_3">
            <item>
             <widget class="QTableWidget" name="resourceTable">
              <property name="styleSheet">
               <string notr="true">selection-background-color: rgb(58, 152, 112);</string>
              </property>
              <property name="sizeAdjustPolicy">
               <enum>QAbstractScrollArea::AdjustToContents</enum>
              </property>
              <property name="editTriggers">
               <set>QAbstractItemView::NoEditTriggers</set>
              </property>
              <property name="selectionMode">
               <enum>QAbstractItemView::SingleSelection</enum>
              </property>
              <property name="selectionBehavior">
               <enum>QAbstractItemView::SelectRows</enum>
              </property>
              <column>
               <property name="text">
                <string>Resource name</string>
               </property>
              </column>
              <column>
               <property name="text">
                <string/>
               </property>
              </column>
             </widget>
            </item>
           </layout>
          </widget>
          <widget class="QWidget" name="delete">
           <attribute name="title">
            <string>Delete</string>
           </attribute>
           <layout class="QHBoxLayout" name="horizontalLayout_6">
            <item>
             <widget class="QTextBrowser" name="deleteSelectionBrowser"/>
            </item>
            <item>
             <layout class="QVBoxLayout" name="verticalLayout_5">
              <item>
               <widget class="QPushButton" name="loadDeleteSelectionButton">
                <property name="text">
                 <string>Load</string>
                </property>
               </widget>
              </item>
              <item>
               <spacer name="verticalSpacer_15">
                <property name="orientation">
                 <enum>Qt::Vertical</enum>
                </property>
                <property name="sizeType">
                 <enum>QSizePolicy::Minimum</enum>
                </property>
                <property name="sizeHint" stdset="0">
                 <size>
                  <width>20</width>
                  <height>30</height>
                 </size>
                </property>
               </spacer>
              </item>
              <item>
               <widget class="QPushButton" name="dataDeleteButton">
                <property name="font">
                 <font>
                  <pointsize>13</pointsize>
                  <weight>75</weight>
                  <bold>true</bold>
                 </font>
                </property>
                <property name="styleSheet">
                 <string notr="true">background-color: rgb(164, 0, 0);
color: rgb(46, 52, 54);</string>
                </property>
                <property name="text">
                 <string>Delete</string>
                </property>
               </widget>
              </item>
             </layout>
            </item>
           </layout>
          </widget>
         </widget>
        </item>
        <item>
         <widget class="QLabel" name="errorLabel">
          <property name="styleSheet">
           <string notr="true">
color: rgb(217, 174, 23);</string>
          </property>
          <property name="text">
           <string/>
          </property>
         </widget>
        </item>
       </layout>
      </widget>
      <widget class="QWidget" name="tabUpload">
       <attribute name="title">
        <string>Up and Download</string>
       </attribute>
       <layout class="QVBoxLayout" name="verticalLayout_12">
        <item>
         <layout class="QVBoxLayout" name="verticalLayout_10" stretch="2,0,1">
          <property name="sizeConstraint">
           <enum>QLayout::SetDefaultConstraint</enum>
          </property>
          <item>
           <layout class="QHBoxLayout" name="horizontalLayout_4" stretch="1,0,0,0,1">
            <item>
             <layout class="QVBoxLayout" name="verticalLayout_4" stretch="0,0,1">
              <property name="spacing">
               <number>2</number>
              </property>
              <property name="sizeConstraint">
               <enum>QLayout::SetDefaultConstraint</enum>
              </property>
              <item>
               <widget class="QLabel" name="label_17">
                <property name="sizePolicy">
                 <sizepolicy hsizetype="Minimum" vsizetype="Minimum">
                  <horstretch>0</horstretch>
                  <verstretch>0</verstretch>
                 </sizepolicy>
                </property>
                <property name="font">
                 <font>
                  <pointsize>13</pointsize>
                  <weight>75</weight>
                  <bold>true</bold>
                 </font>
                </property>
                <property name="text">
                 <string>LOCAL</string>
                </property>
                <property name="alignment">
                 <set>Qt::AlignCenter</set>
                </property>
               </widget>
              </item>
              <item>
               <layout class="QHBoxLayout" name="horizontalLayout_12">
                <item>
                 <widget class="QPushButton" name="createFolderButton">
                  <property name="text">
                   <string>Create Folder</string>
                  </property>
                 </widget>
                </item>
                <item>
                 <spacer name="horizontalSpacer_8">
                  <property name="orientation">
                   <enum>Qt::Horizontal</enum>
                  </property>
                  <property name="sizeHint" stdset="0">
                   <size>
                    <width>40</width>
                    <height>20</height>
                   </size>
                  </property>
                 </spacer>
                </item>
               </layout>
              </item>
              <item>
               <widget class="QTreeView" name="localFsTreeView">
                <property name="sizePolicy">
                 <sizepolicy hsizetype="Preferred" vsizetype="Preferred">
                  <horstretch>0</horstretch>
                  <verstretch>0</verstretch>
                 </sizepolicy>
                </property>
                <property name="styleSheet">
                 <string notr="true">background-color: rgb(85, 87, 83);</string>
                </property>
                <property name="sizeAdjustPolicy">
                 <enum>QAbstractScrollArea::AdjustIgnored</enum>
                </property>
                <property name="editTriggers">
                 <set>QAbstractItemView::NoEditTriggers</set>
                </property>
                <property name="selectionMode">
                 <enum>QAbstractItemView::NoSelection</enum>
                </property>
                <property name="headerHidden">
                 <bool>true</bool>
                </property>
               </widget>
              </item>
             </layout>
            </item>
            <item>
             <spacer name="horizontalSpacer_6">
              <property name="orientation">
<<<<<<< HEAD
               <enum>Qt::Horizontal</enum>
=======
               <enum>Qt::Vertical</enum>
              </property>
              <property name="sizeType">
               <enum>QSizePolicy::Expanding</enum>
>>>>>>> 4f2f7400
              </property>
              <property name="sizeHint" stdset="0">
               <size>
                <width>40</width>
                <height>20</height>
               </size>
              </property>
             </spacer>
            </item>
            <item>
             <layout class="QVBoxLayout" name="verticalLayout_14">
              <item>
               <spacer name="verticalSpacer_7">
                <property name="orientation">
                 <enum>Qt::Vertical</enum>
                </property>
                <property name="sizeHint" stdset="0">
                 <size>
                  <width>20</width>
                  <height>40</height>
                 </size>
                </property>
               </spacer>
              </item>
              <item>
               <widget class="QLabel" name="label">
                <property name="text">
                 <string>Select storage type:</string>
                </property>
               </widget>
              </item>
              <item>
               <widget class="QComboBox" name="resourceBox_2">
                <property name="layoutDirection">
                 <enum>Qt::LeftToRight</enum>
                </property>
                <item>
                 <property name="text">
                  <string>Resources</string>
                 </property>
                </item>
               </widget>
              </item>
              <item>
               <spacer name="verticalSpacer_19">
                <property name="orientation">
                 <enum>Qt::Vertical</enum>
                </property>
                <property name="sizeType">
                 <enum>QSizePolicy::Expanding</enum>
                </property>
                <property name="sizeHint" stdset="0">
                 <size>
                  <width>20</width>
                  <height>40</height>
                 </size>
                </property>
               </spacer>
              </item>
              <item>
               <layout class="QGridLayout" name="gridLayout_6">
                <item row="0" column="2">
                 <spacer name="horizontalSpacer_2">
                  <property name="orientation">
                   <enum>Qt::Horizontal</enum>
                  </property>
                  <property name="sizeHint" stdset="0">
                   <size>
                    <width>40</width>
                    <height>20</height>
                   </size>
                  </property>
                 </spacer>
                </item>
                <item row="5" column="1">
                 <widget class="QPushButton" name="tab2ContUplBut">
                  <property name="sizePolicy">
                   <sizepolicy hsizetype="Minimum" vsizetype="Fixed">
                    <horstretch>0</horstretch>
                    <verstretch>0</verstretch>
                   </sizepolicy>
                  </property>
                  <property name="minimumSize">
                   <size>
                    <width>100</width>
                    <height>70</height>
                   </size>
                  </property>
                  <property name="text">
                   <string/>
                  </property>
                  <property name="iconSize">
                   <size>
                    <width>50</width>
                    <height>50</height>
                   </size>
                  </property>
                 </widget>
                </item>
                <item row="0" column="1">
                 <widget class="QPushButton" name="tab2UploadButton">
                  <property name="text">
                   <string/>
                  </property>
                  <property name="icon">
                   <iconset>
                    <normaloff>../icons/arrow-right.png</normaloff>../icons/arrow-right.png</iconset>
                  </property>
                 </widget>
                </item>
                <item row="3" column="1">
                 <widget class="QPushButton" name="tab2DownloadButton">
                  <property name="text">
                   <string/>
                  </property>
                  <property name="icon">
                   <iconset>
                    <normaloff>../icons/arrow-left.png</normaloff>../icons/arrow-left.png</iconset>
                  </property>
                 </widget>
                </item>
                <item row="0" column="0">
                 <spacer name="horizontalSpacer_5">
                  <property name="orientation">
                   <enum>Qt::Horizontal</enum>
                  </property>
                  <property name="sizeHint" stdset="0">
                   <size>
                    <width>40</width>
                    <height>20</height>
                   </size>
                  </property>
                 </spacer>
                </item>
                <item row="4" column="1">
                 <spacer name="verticalSpacer_5">
                  <property name="orientation">
                   <enum>Qt::Vertical</enum>
                  </property>
                  <property name="sizeHint" stdset="0">
                   <size>
                    <width>20</width>
                    <height>40</height>
                   </size>
                  </property>
                 </spacer>
                </item>
                <item row="1" column="1">
                 <spacer name="verticalSpacer_6">
                  <property name="orientation">
                   <enum>Qt::Vertical</enum>
                  </property>
                  <property name="sizeType">
                   <enum>QSizePolicy::Maximum</enum>
                  </property>
                  <property name="sizeHint" stdset="0">
                   <size>
                    <width>20</width>
                    <height>20</height>
                   </size>
                  </property>
                 </spacer>
                </item>
               </layout>
              </item>
              <item>
               <spacer name="verticalSpacer_20">
                <property name="orientation">
                 <enum>Qt::Vertical</enum>
                </property>
                <property name="sizeType">
                 <enum>QSizePolicy::Minimum</enum>
                </property>
                <property name="sizeHint" stdset="0">
                 <size>
                  <width>20</width>
                  <height>80</height>
                 </size>
                </property>
               </spacer>
              </item>
              <item>
               <widget class="QPushButton" name="tab2ChecksumCheckBut">
                <property name="minimumSize">
                 <size>
                  <width>0</width>
                  <height>0</height>
                 </size>
                </property>
                <property name="text">
                 <string>Checksum controle</string>
                </property>
               </widget>
              </item>
              <item>
               <spacer name="verticalSpacer_8">
                <property name="orientation">
                 <enum>Qt::Vertical</enum>
                </property>
                <property name="sizeHint" stdset="0">
                 <size>
                  <width>20</width>
                  <height>40</height>
                 </size>
                </property>
               </spacer>
              </item>
             </layout>
            </item>
            <item>
             <spacer name="horizontalSpacer_7">
              <property name="orientation">
               <enum>Qt::Horizontal</enum>
              </property>
              <property name="sizeHint" stdset="0">
               <size>
                <width>40</width>
                <height>20</height>
               </size>
              </property>
             </spacer>
            </item>
            <item>
             <layout class="QVBoxLayout" name="verticalLayout_13" stretch="0,0,1">
              <item>
               <widget class="QLabel" name="label_18">
                <property name="sizePolicy">
                 <sizepolicy hsizetype="Preferred" vsizetype="Minimum">
                  <horstretch>0</horstretch>
                  <verstretch>0</verstretch>
                 </sizepolicy>
                </property>
                <property name="font">
                 <font>
                  <pointsize>13</pointsize>
                  <weight>75</weight>
                  <bold>true</bold>
                 </font>
                </property>
                <property name="text">
                 <string>IRODS</string>
                </property>
                <property name="textFormat">
                 <enum>Qt::PlainText</enum>
                </property>
                <property name="alignment">
                 <set>Qt::AlignCenter</set>
                </property>
               </widget>
              </item>
              <item>
               <layout class="QHBoxLayout" name="horizontalLayout_14">
                <item>
                 <widget class="QLabel" name="irodsZoneLabel">
                  <property name="text">
                   <string>Zone</string>
                  </property>
                 </widget>
                </item>
                <item>
                 <spacer name="horizontalSpacer_10">
                  <property name="orientation">
                   <enum>Qt::Horizontal</enum>
                  </property>
                  <property name="sizeHint" stdset="0">
                   <size>
                    <width>40</width>
                    <height>20</height>
                   </size>
                  </property>
                 </spacer>
                </item>
                <item>
                 <widget class="QPushButton" name="createCollButtonTab2">
                  <property name="text">
                   <string>Create Collection</string>
                  </property>
                 </widget>
                </item>
               </layout>
              </item>
              <item>
               <widget class="QTreeView" name="irodsFsTreeView">
                <property name="sizePolicy">
                 <sizepolicy hsizetype="Preferred" vsizetype="Preferred">
                  <horstretch>0</horstretch>
                  <verstretch>0</verstretch>
                 </sizepolicy>
                </property>
                <property name="styleSheet">
                 <string notr="true">background-color: rgb(85, 87, 83);</string>
                </property>
                <property name="sizeAdjustPolicy">
                 <enum>QAbstractScrollArea::AdjustToContents</enum>
                </property>
                <property name="editTriggers">
                 <set>QAbstractItemView::NoEditTriggers</set>
                </property>
                <property name="selectionMode">
                 <enum>QAbstractItemView::NoSelection</enum>
                </property>
                <property name="headerHidden">
                 <bool>true</bool>
                </property>
               </widget>
              </item>
             </layout>
            </item>
           </layout>
          </item>
          <item>
           <spacer name="verticalSpacer_4">
            <property name="orientation">
             <enum>Qt::Vertical</enum>
            </property>
            <property name="sizeType">
             <enum>QSizePolicy::Minimum</enum>
            </property>
            <property name="sizeHint" stdset="0">
             <size>
              <width>20</width>
              <height>10</height>
             </size>
            </property>
           </spacer>
          </item>
          <item>
           <widget class="QGroupBox" name="uplSetGB">
            <property name="sizePolicy">
             <sizepolicy hsizetype="Preferred" vsizetype="Minimum">
              <horstretch>0</horstretch>
              <verstretch>0</verstretch>
             </sizepolicy>
            </property>
            <property name="minimumSize">
             <size>
              <width>0</width>
              <height>50</height>
             </size>
            </property>
            <property name="styleSheet">
             <string notr="true">background-color: rgb(85, 87, 83);</string>
            </property>
            <property name="title">
             <string>Upload settings</string>
            </property>
            <layout class="QGridLayout" name="gridLayout_3">
             <item row="0" column="1">
              <widget class="QRadioButton" name="uplMetaRB">
               <property name="text">
                <string>Metadata based</string>
               </property>
              </widget>
             </item>
             <item row="0" column="2">
              <widget class="QRadioButton" name="uplF500RB">
               <property name="enabled">
                <bool>false</bool>
               </property>
               <property name="text">
                <string>F500</string>
               </property>
              </widget>
             </item>
             <item row="1" column="0">
              <widget class="QCheckBox" name="rLocalcopyCB">
               <property name="enabled">
                <bool>false</bool>
               </property>
               <property name="text">
                <string>Remove  local copy</string>
               </property>
              </widget>
             </item>
             <item row="0" column="0">
              <widget class="QRadioButton" name="uplAllRB">
               <property name="text">
                <string>All files</string>
               </property>
               <property name="checked">
                <bool>true</bool>
               </property>
              </widget>
             </item>
            </layout>
           </widget>
          </item>
         </layout>
        </item>
<<<<<<< HEAD
=======
        <item>
         <spacer name="verticalSpacer_4">
          <property name="orientation">
           <enum>Qt::Vertical</enum>
          </property>
          <property name="sizeType">
           <enum>QSizePolicy::Minimum</enum>
          </property>
          <property name="sizeHint" stdset="0">
           <size>
            <width>20</width>
            <height>10</height>
           </size>
          </property>
         </spacer>
        </item>
        <item>
         <widget class="QGroupBox" name="uplSetGB">
          <property name="sizePolicy">
           <sizepolicy hsizetype="Preferred" vsizetype="Minimum">
            <horstretch>0</horstretch>
            <verstretch>0</verstretch>
           </sizepolicy>
          </property>
          <property name="minimumSize">
           <size>
            <width>0</width>
            <height>50</height>
           </size>
          </property>
          <property name="styleSheet">
           <string notr="true">background-color: rgb(85, 87, 83);</string>
          </property>
          <property name="title">
           <string>Upload settings</string>
          </property>
          <layout class="QGridLayout" name="gridLayout_3">
           <item row="0" column="1">
            <widget class="QRadioButton" name="uplMetaRB">
             <property name="text">
              <string>Metadata based</string>
             </property>
            </widget>
           </item>
           <item row="0" column="2">
            <widget class="QRadioButton" name="uplF500RB">
             <property name="enabled">
              <bool>false</bool>
             </property>
             <property name="text">
              <string>F500</string>
             </property>
            </widget>
           </item>
           <item row="1" column="0">
            <widget class="QCheckBox" name="rLocalcopyCB">
             <property name="enabled">
              <bool>false</bool>
             </property>
             <property name="text">
              <string>Remove  local copy</string>
             </property>
            </widget>
           </item>
           <item row="0" column="0">
            <widget class="QRadioButton" name="uplAllRB">
             <property name="text">
              <string>All files</string>
             </property>
             <property name="checked">
              <bool>true</bool>
             </property>
            </widget>
           </item>
          </layout>
         </widget>
        </item>
>>>>>>> 4f2f7400
       </layout>
      </widget>
      <widget class="QWidget" name="tabEln">
       <attribute name="title">
        <string>ELN Data upload</string>
       </attribute>
       <layout class="QVBoxLayout" name="verticalLayout_11">
        <item>
         <widget class="QLabel" name="label_9">
          <property name="font">
           <font>
            <pointsize>15</pointsize>
           </font>
          </property>
          <property name="text">
           <string>Upload data to iRODS and link to an ELN Experiment</string>
          </property>
         </widget>
        </item>
        <item>
         <layout class="QHBoxLayout" name="horizontalLayout_7">
          <item>
           <widget class="QLabel" name="label_12">
            <property name="text">
             <string>ELN token (wur.elabjournal.com;12345)</string>
            </property>
           </widget>
          </item>
          <item>
           <widget class="QLineEdit" name="elnTokenInput">
            <property name="styleSheet">
             <string notr="true">background-color: rgb(85, 87, 83);</string>
            </property>
           </widget>
          </item>
         </layout>
        </item>
        <item>
         <spacer name="verticalSpacer_11">
          <property name="orientation">
           <enum>Qt::Vertical</enum>
          </property>
          <property name="sizeType">
           <enum>QSizePolicy::Minimum</enum>
          </property>
          <property name="sizeHint" stdset="0">
           <size>
            <width>20</width>
            <height>20</height>
           </size>
          </property>
         </spacer>
        </item>
        <item>
         <layout class="QHBoxLayout" name="horizontalLayout_8">
          <item>
           <widget class="QTableWidget" name="elnGroupTable">
            <property name="minimumSize">
             <size>
              <width>200</width>
              <height>200</height>
             </size>
            </property>
            <property name="styleSheet">
             <string notr="true">background-color: rgb(85, 87, 83);</string>
            </property>
            <property name="sizeAdjustPolicy">
             <enum>QAbstractScrollArea::AdjustToContentsOnFirstShow</enum>
            </property>
            <property name="selectionMode">
             <enum>QAbstractItemView::SingleSelection</enum>
            </property>
            <property name="selectionBehavior">
             <enum>QAbstractItemView::SelectRows</enum>
            </property>
            <column>
             <property name="text">
              <string>Group ID</string>
             </property>
            </column>
            <column>
             <property name="text">
              <string>Group Name</string>
             </property>
            </column>
           </widget>
          </item>
          <item>
           <spacer name="horizontalSpacer">
            <property name="orientation">
             <enum>Qt::Horizontal</enum>
            </property>
            <property name="sizeType">
             <enum>QSizePolicy::Minimum</enum>
            </property>
            <property name="sizeHint" stdset="0">
             <size>
              <width>20</width>
              <height>20</height>
             </size>
            </property>
           </spacer>
          </item>
          <item>
           <widget class="QTableWidget" name="elnExperimentsTable">
            <property name="minimumSize">
             <size>
              <width>400</width>
              <height>200</height>
             </size>
            </property>
            <property name="styleSheet">
             <string notr="true">background-color: rgb(85, 87, 83);</string>
            </property>
            <property name="sizeAdjustPolicy">
             <enum>QAbstractScrollArea::AdjustToContents</enum>
            </property>
            <property name="selectionMode">
             <enum>QAbstractItemView::SingleSelection</enum>
            </property>
            <property name="selectionBehavior">
             <enum>QAbstractItemView::SelectRows</enum>
            </property>
            <column>
             <property name="text">
              <string>Experiment ID</string>
             </property>
            </column>
            <column>
             <property name="text">
              <string>Experiment Name</string>
             </property>
            </column>
            <column>
             <property name="text">
              <string>Owner Name</string>
             </property>
            </column>
           </widget>
          </item>
          <item>
           <layout class="QVBoxLayout" name="verticalLayout_9"/>
          </item>
         </layout>
        </item>
        <item>
         <spacer name="verticalSpacer_10">
          <property name="orientation">
           <enum>Qt::Vertical</enum>
          </property>
          <property name="sizeType">
           <enum>QSizePolicy::Minimum</enum>
          </property>
          <property name="sizeHint" stdset="0">
           <size>
            <width>20</width>
            <height>10</height>
           </size>
          </property>
         </spacer>
        </item>
        <item>
         <layout class="QFormLayout" name="formLayout">
          <item row="0" column="0">
           <widget class="QLabel" name="label_14">
            <property name="font">
             <font>
              <pointsize>13</pointsize>
             </font>
            </property>
            <property name="text">
             <string>Project</string>
            </property>
           </widget>
          </item>
          <item row="0" column="1">
           <widget class="QLabel" name="groupIdLabel">
            <property name="font">
             <font>
              <pointsize>13</pointsize>
             </font>
            </property>
            <property name="text">
             <string/>
            </property>
           </widget>
          </item>
          <item row="1" column="0">
           <widget class="QLabel" name="label_15">
            <property name="font">
             <font>
              <pointsize>13</pointsize>
             </font>
            </property>
            <property name="text">
             <string>Experiment</string>
            </property>
           </widget>
          </item>
          <item row="1" column="1">
           <widget class="QLabel" name="experimentIdLabel">
            <property name="font">
             <font>
              <pointsize>13</pointsize>
             </font>
            </property>
            <property name="text">
             <string/>
            </property>
           </widget>
          </item>
         </layout>
        </item>
        <item>
         <layout class="QHBoxLayout" name="horizontalLayout_9">
          <item>
           <widget class="QTreeView" name="localFsTable">
            <property name="minimumSize">
             <size>
              <width>500</width>
              <height>0</height>
             </size>
            </property>
            <property name="styleSheet">
             <string notr="true">background-color: rgb(85, 87, 83);</string>
            </property>
            <property name="sizeAdjustPolicy">
             <enum>QAbstractScrollArea::AdjustToContents</enum>
            </property>
            <property name="selectionMode">
             <enum>QAbstractItemView::MultiSelection</enum>
            </property>
           </widget>
          </item>
          <item>
           <spacer name="horizontalSpacer_3">
            <property name="orientation">
             <enum>Qt::Horizontal</enum>
            </property>
            <property name="sizeType">
             <enum>QSizePolicy::Minimum</enum>
            </property>
            <property name="sizeHint" stdset="0">
             <size>
              <width>10</width>
              <height>20</height>
             </size>
            </property>
           </spacer>
          </item>
          <item>
           <widget class="QPushButton" name="elnUploadButton">
            <property name="text">
             <string>Upload</string>
            </property>
           </widget>
          </item>
          <item>
           <spacer name="horizontalSpacer_4">
            <property name="orientation">
             <enum>Qt::Horizontal</enum>
            </property>
            <property name="sizeType">
             <enum>QSizePolicy::Minimum</enum>
            </property>
            <property name="sizeHint" stdset="0">
             <size>
              <width>10</width>
              <height>20</height>
             </size>
            </property>
           </spacer>
          </item>
          <item>
           <layout class="QVBoxLayout" name="elnPathLabel">
            <item>
             <layout class="QHBoxLayout" name="horizontalLayout_10">
              <item>
               <widget class="QLabel" name="label_16">
                <property name="font">
                 <font>
                  <pointsize>13</pointsize>
                  <weight>75</weight>
                  <bold>true</bold>
                 </font>
                </property>
                <property name="text">
                 <string>iRODS Path (adjust for YODA)</string>
                </property>
               </widget>
              </item>
              <item>
               <widget class="QLineEdit" name="elnIrodsPath">
                <property name="font">
                 <font>
                  <pointsize>13</pointsize>
                 </font>
                </property>
                <property name="text">
                 <string>/zone/home/user</string>
                </property>
               </widget>
              </item>
             </layout>
            </item>
            <item>
             <widget class="QTextBrowser" name="elnPreviewBrowser">
              <property name="minimumSize">
               <size>
                <width>0</width>
                <height>200</height>
               </size>
              </property>
              <property name="styleSheet">
               <string notr="true">background-color: rgb(85, 87, 83);</string>
              </property>
             </widget>
            </item>
            <item>
             <spacer name="verticalSpacer_9">
              <property name="orientation">
               <enum>Qt::Vertical</enum>
              </property>
              <property name="sizeType">
               <enum>QSizePolicy::Minimum</enum>
              </property>
              <property name="sizeHint" stdset="0">
               <size>
                <width>20</width>
                <height>10</height>
               </size>
              </property>
             </spacer>
            </item>
           </layout>
          </item>
         </layout>
        </item>
       </layout>
<<<<<<< HEAD
      </widget>
      <widget class="QWidget" name="tabFederations">
       <attribute name="title">
        <string>Federations</string>
       </attribute>
       <layout class="QVBoxLayout" name="verticalLayout_8">
=======
      </item>
     </layout>
    </widget>
    <widget class="QWidget" name="tabFederations">
     <attribute name="title">
      <string>Federations</string>
     </attribute>
     <layout class="QVBoxLayout" name="verticalLayout_8">
      <item>
       <widget class="QTableWidget" name="tableWidget">
        <property name="styleSheet">
         <string notr="true">background-color: rgb(85, 87, 83);</string>
        </property>
        <column>
         <property name="text">
          <string>Federated Zones</string>
         </property>
        </column>
       </widget>
      </item>
      <item>
       <spacer name="verticalSpacer_3">
        <property name="orientation">
         <enum>Qt::Vertical</enum>
        </property>
        <property name="sizeType">
         <enum>QSizePolicy::Minimum</enum>
        </property>
        <property name="sizeHint" stdset="0">
         <size>
          <width>20</width>
          <height>10</height>
         </size>
        </property>
       </spacer>
      </item>
      <item>
       <layout class="QHBoxLayout" name="horizontalLayout_5">
>>>>>>> 4f2f7400
        <item>
         <widget class="QTableWidget" name="tableWidget">
          <property name="styleSheet">
           <string notr="true">background-color: rgb(85, 87, 83);</string>
          </property>
          <column>
           <property name="text">
            <string>Federated Zones</string>
           </property>
          </column>
         </widget>
        </item>
        <item>
         <spacer name="verticalSpacer_3">
          <property name="orientation">
           <enum>Qt::Vertical</enum>
          </property>
          <property name="sizeType">
           <enum>QSizePolicy::Minimum</enum>
          </property>
          <property name="sizeHint" stdset="0">
           <size>
            <width>20</width>
            <height>10</height>
           </size>
          </property>
         </spacer>
        </item>
        <item>
         <layout class="QHBoxLayout" name="horizontalLayout_5">
          <item>
           <widget class="QTreeWidget" name="treeWidget">
            <property name="styleSheet">
             <string notr="true">background-color: rgb(85, 87, 83);</string>
            </property>
            <column>
             <property name="text">
              <string>Home iRODS</string>
             </property>
            </column>
           </widget>
          </item>
          <item>
           <layout class="QVBoxLayout" name="verticalLayout_7">
            <item>
             <widget class="QPushButton" name="pushButton">
              <property name="text">
               <string/>
              </property>
             </widget>
            </item>
            <item>
             <widget class="QPushButton" name="pushButton_2">
              <property name="text">
               <string/>
              </property>
             </widget>
            </item>
           </layout>
          </item>
          <item>
           <widget class="QTreeWidget" name="treeWidget_2">
            <property name="styleSheet">
             <string notr="true">background-color: rgb(85, 87, 83);</string>
            </property>
            <column>
             <property name="text">
              <string>Federated iRODS</string>
             </property>
            </column>
           </widget>
          </item>
         </layout>
        </item>
       </layout>
      </widget>
      <widget class="QWidget" name="tab">
       <attribute name="title">
        <string>Page</string>
       </attribute>
       <widget class="QTreeView" name="testIrodsTree">
        <property name="geometry">
         <rect>
          <x>10</x>
          <y>80</y>
          <width>452</width>
          <height>386</height>
         </rect>
        </property>
        <property name="sizePolicy">
         <sizepolicy hsizetype="Preferred" vsizetype="Preferred">
          <horstretch>0</horstretch>
          <verstretch>0</verstretch>
         </sizepolicy>
        </property>
        <property name="styleSheet">
         <string notr="true">background-color: rgb(85, 87, 83);</string>
        </property>
        <property name="sizeAdjustPolicy">
         <enum>QAbstractScrollArea::AdjustToContents</enum>
        </property>
        <property name="selectionMode">
         <enum>QAbstractItemView::NoSelection</enum>
        </property>
        <property name="headerHidden">
         <bool>true</bool>
        </property>
       </widget>
       <widget class="QPushButton" name="refreshButton">
        <property name="geometry">
         <rect>
          <x>40</x>
          <y>30</y>
          <width>89</width>
          <height>25</height>
         </rect>
        </property>
        <property name="text">
         <string>Refresh</string>
        </property>
       </widget>
      </widget>
     </widget>
    </item>
   </layout>
  </widget>
  <widget class="QMenuBar" name="menubar">
   <property name="geometry">
    <rect>
     <x>0</x>
     <y>0</y>
     <width>1300</width>
     <height>22</height>
    </rect>
   </property>
   <widget class="QMenu" name="menuMenu">
    <property name="font">
     <font>
      <pointsize>13</pointsize>
      <weight>50</weight>
      <bold>false</bold>
     </font>
    </property>
    <property name="title">
     <string>Menu</string>
    </property>
    <addaction name="actionCloseSession"/>
    <addaction name="actionExit"/>
   </widget>
   <widget class="QMenu" name="menuOptions">
    <property name="title">
     <string>Options</string>
    </property>
    <addaction name="actionSearch"/>
    <addaction name="actionExportMetadata"/>
   </widget>
   <addaction name="menuMenu"/>
   <addaction name="menuOptions"/>
  </widget>
  <widget class="QStatusBar" name="statusbar"/>
  <action name="actionCloseSession">
   <property name="text">
    <string>Close Session</string>
   </property>
   <property name="font">
    <font>
     <pointsize>13</pointsize>
    </font>
   </property>
  </action>
  <action name="actionExit">
   <property name="text">
    <string>Exit</string>
   </property>
   <property name="font">
    <font>
     <pointsize>13</pointsize>
    </font>
   </property>
  </action>
  <action name="actionSearch">
   <property name="text">
    <string>Search</string>
   </property>
   <property name="font">
    <font>
     <pointsize>13</pointsize>
    </font>
   </property>
  </action>
  <action name="actionExportMetadata">
   <property name="text">
    <string>Export Metadata as json</string>
   </property>
   <property name="font">
    <font>
     <pointsize>13</pointsize>
    </font>
   </property>
  </action>
 </widget>
 <resources/>
 <connections/>
</ui><|MERGE_RESOLUTION|>--- conflicted
+++ resolved
@@ -772,14 +772,7 @@
             <item>
              <spacer name="horizontalSpacer_6">
               <property name="orientation">
-<<<<<<< HEAD
                <enum>Qt::Horizontal</enum>
-=======
-               <enum>Qt::Vertical</enum>
-              </property>
-              <property name="sizeType">
-               <enum>QSizePolicy::Expanding</enum>
->>>>>>> 4f2f7400
               </property>
               <property name="sizeHint" stdset="0">
                <size>
@@ -1169,8 +1162,6 @@
           </item>
          </layout>
         </item>
-<<<<<<< HEAD
-=======
         <item>
          <spacer name="verticalSpacer_4">
           <property name="orientation">
@@ -1248,7 +1239,6 @@
           </layout>
          </widget>
         </item>
->>>>>>> 4f2f7400
        </layout>
       </widget>
       <widget class="QWidget" name="tabEln">
@@ -1588,14 +1578,6 @@
          </layout>
         </item>
        </layout>
-<<<<<<< HEAD
-      </widget>
-      <widget class="QWidget" name="tabFederations">
-       <attribute name="title">
-        <string>Federations</string>
-       </attribute>
-       <layout class="QVBoxLayout" name="verticalLayout_8">
-=======
       </item>
      </layout>
     </widget>
@@ -1634,7 +1616,6 @@
       </item>
       <item>
        <layout class="QHBoxLayout" name="horizontalLayout_5">
->>>>>>> 4f2f7400
         <item>
          <widget class="QTableWidget" name="tableWidget">
           <property name="styleSheet">
