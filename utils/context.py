"""iBridges context: configurations and common services.

"""
<<<<<<< HEAD
import os
=======
import json
import logging
>>>>>>> 9ec7023a

from . import json_config
from . import path

IBRIDGES_DIR = '~/.ibridges'
IRODS_DIR = '~/.irods'
<<<<<<< HEAD
DEFAULT_IBRIDGES_CONF_FILE = os.path.join(IBRIDGES_DIR, 'ibridges_config.json')
MANDATORY_IBRIDGES_KEYS = [
    'check_free_space',
    'force_transfers',
    ]
=======
DEFAULT_IBRIDGES_CONF_FILE = f'{IBRIDGES_DIR}/ibridges_config.json'
IBRIDGES_TEMPLATE = {
    'check_free_space': True,
    'force_transfers': False,
    'verbose': 'info',
}
>>>>>>> 9ec7023a
MANDATORY_IRODS_KEYS = [
    'irods_default_resource',
    'irods_host',
    'irods_port',
    'irods_user_name',
    'irods_zone_name',
]


class Context:
    """The singleton context of an iBridges session including singleton
    configurations and iBridges session instance.

    """
<<<<<<< HEAD
    _ibridges_configuration = None
    _instance = None
    _irods_connector = None
=======
    _ibridges_conf_file = ''
    _ibridges_configuration = None
    _instance = None
    _irods_connector = None
    _irods_env_file = ''
>>>>>>> 9ec7023a
    _irods_environment = None
    ibridges_conf_file = ''
    irods_env_file = ''
    application_name = ''

    def __new__(cls):
        """Give only a single new instance ever.

        Returns
        -------
        Context
            A singleton instance.

        """
        if cls._instance is None:
            cls._instance = super().__new__(cls)
        return cls._instance

    def __del__(self):
        del self.irods_connector

    @property
<<<<<<< HEAD
    def ibridges_configuration(self) -> json_config.JsonConfig:
        """iBridges configuration loaded from the configuration file.

        Returns
        -------
        utils.json_config.JsonConfig or None
            Configuration instance if mandatory keys are present.
=======
    def ibridges_conf_file(self) -> str:
        """iBridges configuration filename.

        Returns
        -------
        str
            Name of configuration file

        """
        return self._ibridges_conf_file

    @ibridges_conf_file.setter
    def ibridges_conf_file(self, filename: str):
        """iBridges configuration filename setter.

        Parameters
        ----------
        filename : str
            Name of the configuration file.

        """
        self._ibridges_conf_file = path.LocalPath(filename).expanduser()
        if self._ibridges_configuration:
            self._ibridges_configuration.filepath = self._ibridges_conf_file

    @property
    def ibridges_configuration(self) -> json_config.JsonConfig:
        """iBridges configuration dictionary loaded from the
        configuration file or from template.

        Returns
        -------
        utils.json_config.JsonConfig
            Configuration instance.
>>>>>>> 9ec7023a

        """
        if self._ibridges_configuration is None:
            if not self.ibridges_conf_file:
                self.ibridges_conf_file = DEFAULT_IBRIDGES_CONF_FILE
            filepath = path.LocalPath(self.ibridges_conf_file).expanduser()
            if not filepath.parent.is_dir():
                filepath.parent.mkdir()
            if not filepath.is_file():
                filepath.write_text(json.dumps(IBRIDGES_TEMPLATE))
            self._ibridges_configuration = json_config.JsonConfig(filepath)
        # iBridges configuration check/default entry update.  Do not overwrite!
        conf_dict = self._ibridges_configuration.config
        for key, val in IBRIDGES_TEMPLATE.items():
            if key not in conf_dict:
                logging.info(
                    f'Adding missing entry to iBridges configuration: ({key}, {val})')
                conf_dict[key] = val
        return self._ibridges_configuration

    @property
    def irods_connector(self):
        """An iBridges connection manager.

        Returns
        -------
        irodsConnector.manager.IrodsConnector
            The iBridges connection manager.
        """
        return self._irods_connector

    @irods_connector.setter
    def irods_connector(self, connector):
        """Connection manager setter.

        Parameters
        ----------
        connector : irodsConnector.manager.IrodsConnector
            The iBridges connection manager.

        """
        self._irods_connector = connector
        import irodsConnector
        if isinstance(connector, irodsConnector.manager.IrodsConnector):
            self._irods_connector.ibridges_configuration = self.ibridges_configuration
            logging.debug(f'{self._irods_connector.ibridges_configuration=}')
            self._irods_connector.irods_environment = self.irods_environment
            logging.debug(f'{self._irods_connector.irods_environment=}')

    @irods_connector.deleter
    def irods_connector(self):
        """Connection manager deleter.

        """
        if self._irods_connector is not None:
            del self._irods_connector
        self._irods_connector = None

    @property
<<<<<<< HEAD
    def irods_environment(self) -> json_config.JsonConfig:
        """iRODS environment loaded from the configuration file.

        Returns
        -------
        utils.json_config.JsonConfig or None
            Configuration instance if mandatory keys are present.

        """
        if self.irods_env_file:
            if self._irods_environment is None:
                # TODO add existence check, running "iinit" when missing?
                #      `filepath` would be needed for that.  Leave it.
                filepath = path.LocalPath(self.irods_env_file).expanduser()
                self._irods_environment = json_config.JsonConfig(filepath)
            elif self.irods_env_file != self._irods_environment.filepath:
                self._irods_environment.reset()
                self._irods_environment.filepath = self.irods_env_file
=======
    def irods_env_file(self) -> str:
        """iRODS environment filename.

        Returns
        -------
        str
            Name of environment file

        """
        logging.debug(f'getting: {self._irods_env_file=}')
        return self._irods_env_file

    @irods_env_file.setter
    def irods_env_file(self, filename: str):
        """iRODS environment filename setter.

        Parameters
        ----------
        filename : str
            Name of the environment file.

        """
        self._irods_env_file = path.LocalPath(filename).expanduser()
        logging.debug(f'setting: {self._irods_env_file=}')
        self._irods_environment.filepath = self._irods_env_file
        import irodsConnector
        if isinstance(self.irods_connector, irodsConnector.manager.IrodsConnector):
            self._irods_connector.irods_env_file = self._irods_env_file

    @property
    def irods_environment(self) -> json_config.JsonConfig:
        """iRODS environment dictionary loaded from the configuration
        file.  Returns a blank, initialized instance if the
        configuration is not set.

        Returns
        -------
        utils.json_config.JsonConfig
            Configuration instance.

        """
        if self._irods_environment is None:
            # TODO add existence check, running "iinit" when missing?
            self._irods_environment = json_config.JsonConfig(self.irods_env_file)
>>>>>>> 9ec7023a
        return self._irods_environment

    def ienv_is_complete(self) -> bool:
        """Check if iRODS environment is complete.

        Returns
        -------
        bool
            Whether the environment is complete.

        """
        if self.irods_environment is not None:
            env_dict = self._irods_environment.config
            if env_dict:
                return is_complete(
                    env_dict, MANDATORY_IRODS_KEYS, 'iRODS environment')
            return False
        return False

    def save_ibridges_configuration(self):
        """Save iBridges configuration to disk.

        """
        self.ibridges_configuration.save()

    def save_irods_environment(self):
        """Save iRODS environment to disk.

        """
        self.irods_environment.save()

    def reset(self):
        """Reset existing instances of dynamic class members.

        """
        del self.irods_connector
        if self.ibridges_configuration:
            self.ibridges_configuration.reset()
            if self.ibridges_conf_file:
                self.ibridges_configuration.filepath = self.ibridges_conf_file
        if self.irods_environment:
            self.irods_environment.reset()
            if self.irods_env_file:
                self.irods_environment.filepath = self.irods_env_file


def is_complete(conf_dict: dict, mandatory: list, conf_type: str) -> bool:
    """Check if given iRODS environment has all mandatory keys.

    Parameters
    ----------
    conf_dict : dict
        Configuration to check.
    mandatory : list
        Values to check for.
    conf_type : str
        Type of configuration.

    Returns
    -------
    bool
        If the given configuration is complete.

    """
    missing = []
    for key in mandatory:
        if key not in conf_dict:
            missing.append(key)
    if len(missing) > 0:
        print(f'Missing key(s) in {conf_type}: {missing}')
        print('Please fix and try again!')
        return False
    return True


class ContextContainer:
    """Abstract base class for classes needing to use context.

    """
    context = Context()

    def __new__(cls, *args, **kwargs):
        if cls is ContextContainer:
            raise TypeError("{cls.__name__} cannot be instantiated, please use a subclass")
        return super().__new__(cls, *args, **kwargs)

    @property
    def conf(self) -> dict:
        """iBridges configuration dictionary.

        Returns
        -------
        dict
            Configuration from JSON serialized string.

        """
        if self.context.ibridges_configuration:
            return self.context.ibridges_configuration.config
        return {}

    @property
    def conn(self):
        """IrodsConnector instance.

        Returns
        -------
        irodsConnector.manager.IrodsConnector
            iRODS connection instance set into the context.
        """
        if not self.context.irods_connector:
            raise AttributeError(
                'The iRODS connector has not been properly created/assigned.')
        return self.context.irods_connector

    @property
    def ienv(self) -> dict:
        """iRODS environment dictionary.

        Returns
        -------
        dict
            Environment from JSON serialized string.
        """
        if self.context.irods_environment:
            return self.context.irods_environment.config
        return {}<|MERGE_RESOLUTION|>--- conflicted
+++ resolved
@@ -1,32 +1,20 @@
 """iBridges context: configurations and common services.
 
 """
-<<<<<<< HEAD
-import os
-=======
 import json
 import logging
->>>>>>> 9ec7023a
 
 from . import json_config
 from . import path
 
 IBRIDGES_DIR = '~/.ibridges'
 IRODS_DIR = '~/.irods'
-<<<<<<< HEAD
-DEFAULT_IBRIDGES_CONF_FILE = os.path.join(IBRIDGES_DIR, 'ibridges_config.json')
-MANDATORY_IBRIDGES_KEYS = [
-    'check_free_space',
-    'force_transfers',
-    ]
-=======
-DEFAULT_IBRIDGES_CONF_FILE = f'{IBRIDGES_DIR}/ibridges_config.json'
+DEFAULT_IBRIDGES_CONF_FILE = path.LocalPath(IBRIDGES_DIR, 'ibridges_config.json')
 IBRIDGES_TEMPLATE = {
     'check_free_space': True,
     'force_transfers': False,
     'verbose': 'info',
 }
->>>>>>> 9ec7023a
 MANDATORY_IRODS_KEYS = [
     'irods_default_resource',
     'irods_host',
@@ -41,20 +29,12 @@
     configurations and iBridges session instance.
 
     """
-<<<<<<< HEAD
-    _ibridges_configuration = None
-    _instance = None
-    _irods_connector = None
-=======
     _ibridges_conf_file = ''
     _ibridges_configuration = None
     _instance = None
     _irods_connector = None
     _irods_env_file = ''
->>>>>>> 9ec7023a
     _irods_environment = None
-    ibridges_conf_file = ''
-    irods_env_file = ''
     application_name = ''
 
     def __new__(cls):
@@ -74,15 +54,6 @@
         del self.irods_connector
 
     @property
-<<<<<<< HEAD
-    def ibridges_configuration(self) -> json_config.JsonConfig:
-        """iBridges configuration loaded from the configuration file.
-
-        Returns
-        -------
-        utils.json_config.JsonConfig or None
-            Configuration instance if mandatory keys are present.
-=======
     def ibridges_conf_file(self) -> str:
         """iBridges configuration filename.
 
@@ -105,6 +76,7 @@
 
         """
         self._ibridges_conf_file = path.LocalPath(filename).expanduser()
+        # TODO keep conditional and use shadow variable?
         if self._ibridges_configuration:
             self._ibridges_configuration.filepath = self._ibridges_conf_file
 
@@ -117,7 +89,6 @@
         -------
         utils.json_config.JsonConfig
             Configuration instance.
->>>>>>> 9ec7023a
 
         """
         if self._ibridges_configuration is None:
@@ -177,26 +148,6 @@
         self._irods_connector = None
 
     @property
-<<<<<<< HEAD
-    def irods_environment(self) -> json_config.JsonConfig:
-        """iRODS environment loaded from the configuration file.
-
-        Returns
-        -------
-        utils.json_config.JsonConfig or None
-            Configuration instance if mandatory keys are present.
-
-        """
-        if self.irods_env_file:
-            if self._irods_environment is None:
-                # TODO add existence check, running "iinit" when missing?
-                #      `filepath` would be needed for that.  Leave it.
-                filepath = path.LocalPath(self.irods_env_file).expanduser()
-                self._irods_environment = json_config.JsonConfig(filepath)
-            elif self.irods_env_file != self._irods_environment.filepath:
-                self._irods_environment.reset()
-                self._irods_environment.filepath = self.irods_env_file
-=======
     def irods_env_file(self) -> str:
         """iRODS environment filename.
 
@@ -210,18 +161,20 @@
         return self._irods_env_file
 
     @irods_env_file.setter
-    def irods_env_file(self, filename: str):
+    def irods_env_file(self, filepath: str):
         """iRODS environment filename setter.
 
         Parameters
         ----------
-        filename : str
-            Name of the environment file.
-
-        """
-        self._irods_env_file = path.LocalPath(filename).expanduser()
+        filepath : str
+            Full path of the environment file.
+
+        """
+        self._irods_env_file = path.LocalPath(filepath).expanduser()
         logging.debug(f'setting: {self._irods_env_file=}')
-        self._irods_environment.filepath = self._irods_env_file
+        # TODO keep conditional and use shadow variable?
+        if self._irods_environment is not None:
+            self._irods_environment.filepath = filepath
         import irodsConnector
         if isinstance(self.irods_connector, irodsConnector.manager.IrodsConnector):
             self._irods_connector.irods_env_file = self._irods_env_file
@@ -241,7 +194,9 @@
         if self._irods_environment is None:
             # TODO add existence check, running "iinit" when missing?
             self._irods_environment = json_config.JsonConfig(self.irods_env_file)
->>>>>>> 9ec7023a
+        elif self.irods_env_file != self._irods_environment.filepath:
+            self._irods_environment.reset()
+            self._irods_environment.filepath = self.irods_env_file
         return self._irods_environment
 
     def ienv_is_complete(self) -> bool:
