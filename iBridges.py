--- conflicted
+++ resolved
@@ -29,27 +29,18 @@
 
 
 class IrodsLoginWindow(PyQt6.QtWidgets.QDialog,
-<<<<<<< HEAD
-                       gui.ui_files.irodsLogin.Ui_irodsLogin,
-                       utils.context.ContextContainer):
+                       gui.ui_files.irodsLogin.Ui_irodsLogin):
     """The login widget.
 
     """
     cached_password = ''
     given_password = ''
-    icommands = False
-=======
-                       gui.ui_files.irodsLogin.Ui_irodsLogin):
-    """Definition and initialization of the iRODS login window.
-
-    """
     use_icommands = None
->>>>>>> 889c4f31
     this_application = ''
     context = utils.context.Context()
 
     def __init__(self):
-        """Initialize the login window.
+        """Initialize the iRODS login window.
 
         """
         super().__init__()
@@ -100,13 +91,8 @@
         login credentials have been found.
 
         """
-<<<<<<< HEAD
-        self.cached_password = self.conn.password
+        self.cached_password = self.context.irods_connector.password
         self.passwordField.setText(self.cached_password)
-=======
-        if self.context.irods_connector.password:
-            self.passwordField.setText(self.context.irods_connector.password)
->>>>>>> 889c4f31
 
     def reset_mouse_and_error_labels(self):
         """Reset cursor and clear any error text.
@@ -154,11 +140,8 @@
         # for subsequent sessions)
         if not self.context.irods_connector:
             logging.debug('Setting new instance of the IrodsConnector')
-<<<<<<< HEAD
             self.context.irods_connector = irodsConnector.manager.IrodsConnector()
-            self.cached_password = self.conn.password
-=======
->>>>>>> 889c4f31
+            self.cached_password = self.context.irods_connector.password
         irods_env_file = self.irods_path.joinpath(self.envbox.currentText())
         self.context.irods_env_file = irods_env_file
         logging.debug('IRODS ENVIRONMENT FILE SET: %s', irods_env_file.name)
@@ -171,25 +154,18 @@
             self.passError.clear()
             self.setCursor(PyQt6.QtGui.QCursor(PyQt6.QtCore.Qt.CursorShape.ArrowCursor))
             return
-<<<<<<< HEAD
-        irods_host = self.ienv.get('irods_host', '')
-        if not utils.utils.can_connect(irods_host):
-            message = f'No network connection to server: {irods_host}'
-=======
-        if not utils.utils.can_connect(
-                self.context.irods_environment.config.get('irods_host', ''),
-                self.context.irods_environment.config.get('irods_port', '')):
-            message = 'No network connection to server'
->>>>>>> 889c4f31
-            logging.warning(message)
-            self.envError.setText(message)
+        irods_host = self.context.irods_environment.config.get('irods_host', '')
+        irods_port = self.context.irods_environment.config.get('irods_port', '')
+        if not utils.utils.can_connect(irods_host, irods_port):
+            message = 'No network connection to server: %s:%s'
+            logging.warning(message, irods_host, irods_port)
+            self.envError.setText(message % (irods_host, irods_port))
             self.setCursor(PyQt6.QtGui.QCursor(PyQt6.QtCore.Qt.CursorShape.ArrowCursor))
             return
         self.setCursor(PyQt6.QtGui.QCursor(PyQt6.QtCore.Qt.CursorShape.WaitCursor))
         self.context.irods_connector.use_icommands = self.use_icommands
         self.context.ibridges_configuration.config['last_ienv'] = irods_env_file.name
         self.context.save_ibridges_configuration()
-<<<<<<< HEAD
         current_password = self.passwordField.text()
         known_passwords = (self.cached_password, self.given_password)
         # This a subsequent session if `given_password` is already set.
@@ -197,16 +173,11 @@
             self.given_password = self.cached_password
         else:
             self.given_password = current_password
-        self.conn.password = self.given_password
-        logging.debug(f'IRODS PASSWORD SET: {"*"*len(self.given_password)*2}')
-=======
-        password = self.passwordField.text()
-        self.context.irods_connector.password = password
+        self.context.irods_connector.password = self.given_password
         logging.debug('IRODS PASSWORD SET')
         self.context.irods_connector.irods_env_file = self.context.irods_env_file
         self.context.irods_connector.irods_environment = self.context.irods_environment
         self.context.irods_connector.ibridges_configuration = self.context.ibridges_configuration
->>>>>>> 889c4f31
         try:
             self.context.irods_connector.connect()
         except (irods.exception.CAT_INVALID_AUTHENTICATION,
