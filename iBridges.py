--- conflicted
+++ resolved
@@ -2,9 +2,7 @@
 """iBridges GUI startup script.
 
 """
-import datetime
 import logging
-import logging.handlers
 import os
 import setproctitle
 import sys
@@ -20,9 +18,6 @@
 import utils
 
 # Global constants
-DEFAULT = '\x1b[0m'
-RED = '\x1b[1;31m'
-YELLOW = '\x1b[1;33m'
 LOG_LEVEL = {
     'debug': logging.DEBUG,
     'info': logging.INFO,
@@ -124,7 +119,9 @@
         """
         if self.selectIcommandsButton.isChecked():
             self.icommandsError.setText('')
-            print(self.context.irods_connector.icommands)
+            logging.debug(
+                'self.context.irods_connector.icommands=%s',
+                self.context.irods_connector.icommands)
             if self.context.irods_connector.has_icommands():
                 self.icommands = True
                 # TODO support arbitrary iRODS environment file for iCommands
@@ -197,7 +194,6 @@
             return
         except Exception as error:
             message = 'Something unexpected occurred: %r'
-            # logging.error(utils.utils.err_msg(message), error)
             logging.error(message, error)
             self.envError.setText(message % error)
             self.setCursor(PyQt6.QtGui.QCursor(PyQt6.QtCore.Qt.CursorShape.ArrowCursor))
@@ -231,70 +227,18 @@
         context.irods_connector.cleanup()
 
 
-<<<<<<< HEAD
-=======
-def init_logger():
-    """Initialize the application logging service.
-
-    """
-    old_factory = logging.getLogRecordFactory()
-
-    def new_factory(*args, **kwargs) -> logging.LogRecord:
-        """Custom record factory"""
-        record = old_factory(*args, **kwargs)
-        record.prefix = ''
-        record.postfix = ''
-        if record.levelname == 'WARNING':
-            record.prefix = YELLOW
-            record.postfix = DEFAULT
-        if record.levelname == 'ERROR':
-            record.prefix = RED
-            record.postfix = DEFAULT
-        return record
-
-    logging.setLogRecordFactory(new_factory)
-    logger = logging.getLogger()
-    logdir = utils.path.LocalPath(utils.context.IBRIDGES_DIR).expanduser()
-    logfile = logdir.joinpath(f'{THIS_APPLICATION}.log')
-    log_formatter = logging.Formatter(
-        '[%(asctime)s] {%(filename)s:%(lineno)d} %(levelname)s - %(message)s')
-    file_handler = logging.handlers.RotatingFileHandler(logfile, 'a', 100000, 1)
-    file_handler.setFormatter(log_formatter)
-    logger.addHandler(file_handler)
-    log_formatter = logging.Formatter(
-        '[%(asctime)s] %(levelname)s - %(prefix)s%(message)s%(postfix)s')
-    stream_handler = logging.StreamHandler(sys.stdout)
-    stream_handler.setFormatter(log_formatter)
-    logger.addHandler(stream_handler)
-    # Indicate start of a new session
-    with open(logfile, 'a', encoding='utf-8') as logfd:
-        logfd.write('\n\n')
-        underscores = f'{"_" * 50}\n'
-        logfd.write(underscores * 2)
-        logfd.write(f'\t\t{datetime.datetime.now().isoformat()}\n')
-        logfd.write(underscores * 2)
-
-
->>>>>>> 70a0469e
 def main():
     """Main function
 
     """
     # Initialize logger first because Context may want to log as well.
-    logdir = utils.path.LocalPath(utils.context.IBRIDGES_DIR).expanduser()
-    utils.utils.init_logger(logdir, THIS_APPLICATION)
+    utils.utils.init_logger(THIS_APPLICATION)
     # Singleton Context
     context = utils.context.Context()
     context.application_name = THIS_APPLICATION
     # Context is required to get the log_level from the configuration.
-<<<<<<< HEAD
     # Here, it is taken from the configuration if not specified.
     utils.utils.set_log_level()
-=======
-    verbose = context.ibridges_configuration.config.get('verbose', 'info')
-    log_level = LOG_LEVEL.get(verbose, logging.INFO)
-    utils.utils.set_log_level(log_level)
->>>>>>> 70a0469e
     context.irods_connector = irodsConnector.manager.IrodsConnector()
     setproctitle.setproctitle(context.application_name)
     login_window = IrodsLoginWindow()
