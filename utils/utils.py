"""iBridges utility classes and functions.

"""
import logging
import os
import socket
import sys
import datetime

import irods.collection
import irods.data_object
import irods.exception
import irods.path

from . import path


def is_posix() -> bool:
    """Determine POSIXicity.

    Returns
    -------
    bool
        Whether or not this is a POSIX operating system.
    """
    return sys.platform not in ['win32', 'cygwin']


def ensure_dir(pathname: str) -> bool:
    """Ensure `pathname` exists as a directory.

    Parameters
    ----------
    pathname : str
        The path to be ensured.

    Returns
    -------
    bool
        If `pathname` exists/was created.

    """
    dirpath = path.LocalPath(pathname)
    try:
        dirpath.mkdir(parents=True, exist_ok=True)
    except (PermissionError, OSError) as error:
        logging.info('Error ensuring directory: %r', error)
    return dirpath.is_dir()


def get_local_size(pathnames: list) -> int:
    """Collect the sizes of a set of local files and/or directories and
    determine the total size recursively.

    Parameters
    ----------
    pathnames : list
        Names of input paths.

    Returns
    -------
    int
        Total size [bytes] of all local files found from the paths in
        `pathnames`.

    """
    sizes = []
    for pathname in pathnames:
        pathobj = path.LocalPath(pathname)
        if pathobj.is_dir():
            for dirname, _, filenames in os.walk(pathobj):
                for filename in filenames:
                    filepath = path.LocalPath(dirname, filename)
                    sizes.append(filepath.stat().st_size)
        elif pathobj.is_file():
            sizes.append(pathobj.stat().st_size)
    return sum(sizes)


def get_data_size(obj: irods.data_object.iRODSDataObject) -> int:
    """For an iRODS data object, get the size as reported by the ICAT.
    This should be considered an estimate if the size cannot be verified.

    Parameters
    ----------
    obj : irods.data_object.iRODSDataObject
        The iRODS data object whose size is to be estimated.

    Returns
    -------
    int
        Estimated size of data object `obj`.

    """
    sizes = {repl.size for repl in obj.replicas if repl.status == '1'}
    if len(sizes) == 1:
        return list(sizes)[0]
    raise irods.exception.MiscException(f'No consistent size found for {obj.path}')


def get_coll_size(coll: irods.collection.iRODSCollection) -> int:
    """For an iRODS collection, sum the sizes of data objects
    recursively as reported by the ICAT.  This should be considered an
    estimate if the sizes cannot be verified.

    Parameters
    ----------
    coll : irods.collection.iRODSCollection
        The iRODS collection whose size is to be estimated.

    Returns
    -------
    int
        Estimated sum of total sizes of data objects in `coll`.

    """
    return sum(
        sum(get_data_size(obj) for obj in objs) for _, _, objs in coll.walk())


def can_connect(hostname: str) -> bool:
    """Check connectivity to an iRODS server.

    Parameters
    ----------
    hostname : str
        FQDN/IP of an iRODS server.

    Returns
    -------
    bool
        Connection to `hostname` possible.

    """
    with socket.socket(socket.AF_INET, socket.SOCK_STREAM) as sock:
        try:
            sock.settimeout(10.0)
            sock.connect((hostname, 1247))
            return True
        except socket.error:
            return False


def get_coll_dict(root_coll: irods.collection.iRODSCollection) -> dict:
    """Create a recursive metadata dictionary for `coll`.

    Parameters
    ----------
    root_coll : irods.collection.iRODSCollection
        Root collection for the metadata gathering.

    Returns
    -------
    dict
        Keys of logical paths, values

    """
    return {this_coll.path: [data_obj.name for data_obj in data_objs]
            for this_coll, _, data_objs in root_coll.walk()}


def get_downloads_dir() -> path.LocalPath:
    """Find the platform-dependent 'Downloads' directory.

    Returns
    -------
    LocalPath
        Absolute path to 'Downloads' directory.

    """
    if is_posix():
        return path.LocalPath('~', 'Downloads').expanduser()
    else:
        import winreg
        sub_key = r'SOFTWARE\Microsoft\Windows\CurrentVersion\Explorer\Shell Folders'
        downloads_guid = '{374DE290-123F-4565-9164-39C4925E467B}'
        with winreg.OpenKey(winreg.HKEY_CURRENT_USER, sub_key) as key:
            return path.LocalPath(winreg.QueryValueEx(key, downloads_guid)[0])


def get_working_dir() -> path.LocalPath:
    """Determine working directory where iBridges started.

    Returns
    -------
    LocalPath
        Directory path of the executable.

    """
    if getattr(sys, 'frozen', False):
        return path.LocalPath(sys.executable).parent
    elif __file__:
        return path.LocalPath(__file__).parent
    else:
        return path.LocalPath('.')


def dir_exists(pathname: str) -> bool:
    """Does `pathname` exist as a directory?

    Parameters
    ----------
    pathname : str
        Name of path to check.

    Returns
    -------
    bool
        Whether the directory exists.

    """
    return path.LocalPath(pathname).is_dir()


def file_exists(pathname: str) -> bool:
    """Does `pathname` exist as a file?

    Parameters
    ----------
    pathname : str
        Name of path to check.

    Returns
    -------
    bool
        Whether the file exists.

    """
    return path.LocalPath(pathname).is_file()


def bytes_to_str(value: int) -> str:
    """Render incoming number of bytes to a string with units.

    Parameters
    ----------
    value : int
        Number of bytes.

    Returns
    -------
    str
        Rendered string with units.

    """
    if value < 1e12:
        return f'{value / 1e9:.3f} GB'
    else:
        return f'{value / 1e12:.3f} TB'

def set_log_level(log_level: int):
    """Set the log level excluding DEBUG-level entries from other
    modules.

    Parameters
    ----------
    log_level : int
        Level to set the current logger.

    """
    logging.getLogger().setLevel(log_level)
    if log_level == logging.DEBUG:
        for logger in logging.Logger.manager.loggerDict.values():
            if hasattr(logger, 'name') and logger.name != 'root':
                logger.disabled = True


def init_logger(app_dir: str, app_name: str):
    """Initialize the application logging service.

    """
    logger = logging.getLogger()
    logdir = path.LocalPath(app_dir).expanduser()
    logfile = logdir.joinpath(f'{app_name}.log')
    log_formatter = logging.Formatter(
        '[%(asctime)s] {%(filename)s:%(lineno)d} %(levelname)s - %(message)s')
    file_handler = logging.handlers.RotatingFileHandler(logfile, 'a', 100000, 1)
    file_handler.setFormatter(log_formatter)
    logger.addHandler(file_handler)
    log_formatter = logging.Formatter(
        '[%(asctime)s] %(levelname)s - %(message)s')
    stream_handler = logging.StreamHandler(sys.stdout)
    stream_handler.setFormatter(log_formatter)
    logger.addHandler(stream_handler)
    # Indicate start of a new session
    with open(logfile, 'a', encoding='utf-8') as logfd:
        logfd.write('\n\n')
        underscores = f'{"_" * 50}\n'
        logfd.write(underscores * 2)
        logfd.write(f'\t\t{datetime.datetime.now().isoformat()}\n')
        logfd.write(underscores * 2)
<<<<<<< HEAD
    set_log_level(logging.INFO)
=======
    # TODO need Context() instance to get verbose setting from configuration
    # verbose = context.ibridges_configuration.config.get('verbose', 'info')
    verbose = 'info'
    set_log_level(LOG_LEVEL[verbose])
>>>>>>> 70a0469e
<|MERGE_RESOLUTION|>--- conflicted
+++ resolved
@@ -289,11 +289,5 @@
         logfd.write(underscores * 2)
         logfd.write(f'\t\t{datetime.datetime.now().isoformat()}\n')
         logfd.write(underscores * 2)
-<<<<<<< HEAD
-    set_log_level(logging.INFO)
-=======
-    # TODO need Context() instance to get verbose setting from configuration
-    # verbose = context.ibridges_configuration.config.get('verbose', 'info')
-    verbose = 'info'
-    set_log_level(LOG_LEVEL[verbose])
->>>>>>> 70a0469e
+
+    set_log_level(logging.INFO)