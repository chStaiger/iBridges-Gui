"""iBridges utility classes and functions.

"""
import logging
import logging.handlers
import os
import socket
import sys
import datetime

import irods.collection
import irods.data_object
import irods.exception
import irods.path

from . import context
from . import path

DEFAULT = '\x1b[0m'
RED = '\x1b[1;31m'
YELLOW = '\x1b[1;33m'
LOG_LEVEL = {
    'debug': logging.DEBUG,
    'info': logging.INFO,
    'warn': logging.WARNING,
    'error': logging.ERROR,
    'critical': logging.CRITICAL,
}


def is_posix() -> bool:
    """Determine POSIXicity.

    Returns
    -------
    bool
        Whether or not this is a POSIX operating system.
    """
    return sys.platform not in ['win32', 'cygwin']


def ensure_dir(pathname: str) -> bool:
    """Ensure `pathname` exists as a directory.

    Parameters
    ----------
    pathname : str
        The path to be ensured.

    Returns
    -------
    bool
        If `pathname` exists/was created.

    """
    dirpath = path.LocalPath(pathname)
    try:
        dirpath.mkdir(parents=True, exist_ok=True)
    except (PermissionError, OSError) as error:
        logging.info('Error ensuring directory: %r', error)
    return dirpath.is_dir()


def get_local_size(pathnames: list) -> int:
    """Collect the sizes of a set of local files and/or directories and
    determine the total size recursively.

    Parameters
    ----------
    pathnames : list
        Names of input paths.

    Returns
    -------
    int
        Total size [bytes] of all local files found from the paths in
        `pathnames`.

    """
    sizes = []
    for pathname in pathnames:
        pathobj = path.LocalPath(pathname)
        if pathobj.is_dir():
            for dirname, _, filenames in os.walk(pathobj):
                for filename in filenames:
                    filepath = path.LocalPath(dirname, filename)
                    sizes.append(filepath.stat().st_size)
        elif pathobj.is_file():
            sizes.append(pathobj.stat().st_size)
    return sum(sizes)


def get_data_size(obj: irods.data_object.iRODSDataObject) -> int:
    """For an iRODS data object, get the size as reported by the ICAT.
    This should be considered an estimate if the size cannot be verified.

    Parameters
    ----------
    obj : irods.data_object.iRODSDataObject
        The iRODS data object whose size is to be estimated.

    Returns
    -------
    int
        Estimated size of data object `obj`.

    """
    sizes = {repl.size for repl in obj.replicas if repl.status == '1'}
    if len(sizes) == 1:
        return list(sizes)[0]
    raise irods.exception.MiscException(f'No consistent size found for {obj.path}')


def get_coll_size(coll: irods.collection.iRODSCollection) -> int:
    """For an iRODS collection, sum the sizes of data objects
    recursively as reported by the ICAT.  This should be considered an
    estimate if the sizes cannot be verified.

    Parameters
    ----------
    coll : irods.collection.iRODSCollection
        The iRODS collection whose size is to be estimated.

    Returns
    -------
    int
        Estimated sum of total sizes of data objects in `coll`.

    """
    return sum(
        sum(get_data_size(obj) for obj in objs) for _, _, objs in coll.walk())


def can_connect(hostname: str) -> bool:
    """Check connectivity to an iRODS server.

    Parameters
    ----------
    hostname : str
        FQDN/IP of an iRODS server.

    Returns
    -------
    bool
        Connection to `hostname` possible.

    """
    with socket.socket(socket.AF_INET, socket.SOCK_STREAM) as sock:
        try:
            sock.settimeout(10.0)
            sock.connect((hostname, 1247))
            return True
        except socket.error:
            return False


def get_coll_dict(root_coll: irods.collection.iRODSCollection) -> dict:
    """Create a recursive metadata dictionary for `coll`.

    Parameters
    ----------
    root_coll : irods.collection.iRODSCollection
        Root collection for the metadata gathering.

    Returns
    -------
    dict
        Keys of logical paths, values

    """
    return {this_coll.path: [data_obj.name for data_obj in data_objs]
            for this_coll, _, data_objs in root_coll.walk()}


def get_downloads_dir() -> path.LocalPath:
    """Find the platform-dependent 'Downloads' directory.

    Returns
    -------
    LocalPath
        Absolute path to 'Downloads' directory.

    """
    if is_posix():
        return path.LocalPath('~', 'Downloads').expanduser()
    else:
        import winreg
        sub_key = r'SOFTWARE\Microsoft\Windows\CurrentVersion\Explorer\Shell Folders'
        downloads_guid = '{374DE290-123F-4565-9164-39C4925E467B}'
        with winreg.OpenKey(winreg.HKEY_CURRENT_USER, sub_key) as key:
            return path.LocalPath(winreg.QueryValueEx(key, downloads_guid)[0])


def get_working_dir() -> path.LocalPath:
    """Determine working directory where iBridges started.

    Returns
    -------
    LocalPath
        Directory path of the executable.

    """
    if getattr(sys, 'frozen', False):
        return path.LocalPath(sys.executable).parent
    elif __file__:
        return path.LocalPath(__file__).parent
    else:
        return path.LocalPath('.')


def dir_exists(pathname: str) -> bool:
    """Does `pathname` exist as a directory?

    Parameters
    ----------
    pathname : str
        Name of path to check.

    Returns
    -------
    bool
        Whether the directory exists.

    """
    return path.LocalPath(pathname).is_dir()


def file_exists(pathname: str) -> bool:
    """Does `pathname` exist as a file?

    Parameters
    ----------
    pathname : str
        Name of path to check.

    Returns
    -------
    bool
        Whether the file exists.

    """
    return path.LocalPath(pathname).is_file()


def bytes_to_str(value: int) -> str:
    """Render incoming number of bytes to a string with units.

    Parameters
    ----------
    value : int
        Number of bytes.

    Returns
    -------
    str
        Rendered string with units.

    """
    if value < 1e12:
        return f'{value / 1e9:.3f} GB'
    else:
        return f'{value / 1e12:.3f} TB'


def set_log_level(log_level: int = None):
    """Set the log level excluding DEBUG-level entries from other
    modules.  If log_level not specified, attempt to access the verbose
    setting from the configuration.

    Parameters
    ----------
    log_level : int
        Level to set the current logger.

    """
    if log_level is None:
        cntxt = context.Context()
        verbose = cntxt.ibridges_configuration.config.get('verbose', 'info')
        log_level = LOG_LEVEL.get(verbose, logging.INFO)
    logging.getLogger().setLevel(log_level)
    if log_level == logging.DEBUG:
        for logger in logging.Logger.manager.loggerDict.values():
            if hasattr(logger, 'name') and logger.name != 'root':
                logger.disabled = True


def init_logger(app_name: str):
    """Initialize the application logging service.

<<<<<<< HEAD
    """
=======
    Parameters
    ----------
    app_name : str
        Application name as base name of the log file.

    """
    old_factory = logging.getLogRecordFactory()

    def new_factory(*args, **kwargs) -> logging.LogRecord:
        """Custom record factory"""
        record = old_factory(*args, **kwargs)
        record.prefix = ''
        record.postfix = ''
        if record.levelname == 'WARNING':
            record.prefix = YELLOW
            record.postfix = DEFAULT
        if record.levelname == 'ERROR':
            record.prefix = RED
            record.postfix = DEFAULT
        return record

    logging.setLogRecordFactory(new_factory)
>>>>>>> 7e41c027
    logger = logging.getLogger()
    logdir = path.LocalPath(context.IBRIDGES_DIR).expanduser()
    logfile = logdir.joinpath(f'{app_name}.log')
    log_formatter = logging.Formatter(
        '[%(asctime)s] {%(filename)s:%(lineno)d} %(levelname)s - %(message)s')
    file_handler = logging.handlers.RotatingFileHandler(logfile, 'a', 100000, 1)
    file_handler.setFormatter(log_formatter)
    logger.addHandler(file_handler)
    log_formatter = logging.Formatter(
        '[%(asctime)s] %(levelname)s - %(prefix)s%(message)s%(postfix)s')
    stream_handler = logging.StreamHandler(sys.stdout)
    stream_handler.setFormatter(log_formatter)
    logger.addHandler(stream_handler)
    # Indicate start of a new session
    with open(logfile, 'a', encoding='utf-8') as logfd:
        logfd.write('\n\n')
        underscores = f'{"_" * 50}\n'
        logfd.write(underscores * 2)
        logfd.write(f'\t\t{datetime.datetime.now().isoformat()}\n')
<<<<<<< HEAD
        logfd.write(underscores * 2)

    set_log_level(logging.INFO)
=======
        logfd.write(underscores * 2)
>>>>>>> 7e41c027
<|MERGE_RESOLUTION|>--- conflicted
+++ resolved
@@ -287,9 +287,6 @@
 def init_logger(app_name: str):
     """Initialize the application logging service.
 
-<<<<<<< HEAD
-    """
-=======
     Parameters
     ----------
     app_name : str
@@ -312,7 +309,7 @@
         return record
 
     logging.setLogRecordFactory(new_factory)
->>>>>>> 7e41c027
+
     logger = logging.getLogger()
     logdir = path.LocalPath(context.IBRIDGES_DIR).expanduser()
     logfile = logdir.joinpath(f'{app_name}.log')
@@ -332,10 +329,4 @@
         underscores = f'{"_" * 50}\n'
         logfd.write(underscores * 2)
         logfd.write(f'\t\t{datetime.datetime.now().isoformat()}\n')
-<<<<<<< HEAD
-        logfd.write(underscores * 2)
-
-    set_log_level(logging.INFO)
-=======
-        logfd.write(underscores * 2)
->>>>>>> 7e41c027
+        logfd.write(underscores * 2)