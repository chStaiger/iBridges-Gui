--- conflicted
+++ resolved
@@ -10,27 +10,16 @@
 
 import utils
 from . import keywords as kw
-<<<<<<< HEAD
-
-=======
->>>>>>> 9ec7023a
+
 
 class Session:
     """Irods session operations
 
-<<<<<<< HEAD
     """
-    _irods_session = None
-    # Singleton instance initially configured in iBridges.py
-    context = utils.context.Context()
-=======
-class Session(object):
-    """Irods session operations """
     _irods_session = None
     ibridges_configuration = None
     irods_env_file = ''
     irods_environment = None
->>>>>>> 9ec7023a
 
     def __init__(self, password=''):
         """ iRODS authentication with Python client.
@@ -70,48 +59,6 @@
         return {}
 
     @property
-<<<<<<< HEAD
-    def davrods(self) -> str:
-        """DavRODS server URL.
-
-        Returns
-        -------
-        str
-            URL of the configured DavRODS server.
-
-        """
-        return self.conf.get('davrods_server', '')
-
-    @property
-    def default_resc(self) -> str:
-        """Default resource name from iRODS environment.
-
-        Returns
-        -------
-        str
-            Resource name.
-
-        """
-        return self.ienv.get('irods_default_resource', '')
-
-    @property
-    def host(self) -> str:
-        """Retrieve hostname of the iRODS server
-
-        Returns
-        -------
-        str
-            Hostname.
-
-        """
-        # if self.has_irods_session():
-        #     return self.irods_session.host
-        # return ''
-        return self.ienv.get('irods_host', '')
-
-    @property
-=======
->>>>>>> 9ec7023a
     def ienv(self) -> dict:
         """iRODS environment dictionary.
 
@@ -125,70 +72,8 @@
             return self.irods_environment.config
         return {}
 
-<<<<<<< HEAD
-    @property
-    def port(self) -> str:
-        """Retrieve port of the iRODS server
-
-        Returns
-        -------
-        str
-            Port.
-
-        """
-        # if self.has_irods_session():
-        #     return str(self.irods_session.port)
-        # return ''
-        return self.ienv.get('irods_port', '')
-
-    @property
-    def username(self) -> str:
-        """Retrieve username
-
-        Returns
-        -------
-        str
-            Username.
-
-        """
-        # if self.has_irods_session():
-        #     return self.irods_session.username
-        # return ''
-        return self.ienv.get('irods_user_name', '')
-
-    @property
-    def server_version(self) -> tuple:
-        """Retrieve version of the iRODS server
-
-        Returns
-        -------
-        tuple
-            Server version: (major, minor, patch).
-
-        """
-        if self.has_irods_session():
-            return self.irods_session.server_version
-        return ()
-
-    @property
-    def zone(self) -> str:
-        """Retrieve the zone name
-
-        Returns
-        -------
-        str
-            Zone.
-
-        """
-        # if self.has_irods_session():
-        #     return self.irods_session.zone
-        # return ''
-        return self.ienv.get('irods_zone_name', '')
-
-=======
     # Authentication workflow properties
     #
->>>>>>> 9ec7023a
     @property
     def password(self) -> str:
         """iRODS password.
@@ -241,55 +126,6 @@
             iRODS connection based on the current environment and password.
 
         """
-<<<<<<< HEAD
-        if self._irods_session is None:
-            if not self.context.irods_env_file:
-                if 'last_ienv' in self.conf:
-                    print(f'{kw.YEL}"irods_env_file" not set.  Using "last_ienv" value.{kw.DEFAULT}')
-                    irods_path = utils.path.LocalPath(utils.context.IRODS_DIR).expanduser()
-                    self.context.irods_env_file = irods_path.joinpath(self.conf['last_ienv'])
-                else:
-                    print(f'{kw.RED}No iRODS session: "irods_env_file" not set!{kw.DEFAULT}')
-                    return self._irods_session
-            print(f'IRODS ENVIRONMENT FILE SET: {self.context.irods_env_file.name}')
-            options = {
-                'irods_env_file': str(self.context.irods_env_file),
-            }
-            if self.ienv is not None:
-                options.update(self.ienv)
-            given_pass = self.password
-            del self.password
-            # Accessing reset password property scrapes cached password.
-            cached_pass = self.password
-            del self.password
-            if given_pass != cached_pass:
-                options['password'] = given_pass
-            self._irods_session = self._get_irods_session(options)
-            # If session exists, it is validated.
-            if self._irods_session:
-                if given_pass != cached_pass:
-                    self._write_pam_password()
-                print('Welcome to iRODS:')
-                print(f'iRODS Zone: {self._irods_session.zone}')
-                print(f'You are: {self._irods_session.username}')
-                print(f'Default resource: {self.default_resc}')
-                print('You have access to: \n')
-                home_path = f'/{self._irods_session.zone}/home'
-                if self._irods_session.collections.exists(home_path):
-                    colls = self._irods_session.collections.get(home_path).subcollections
-                    print('\n'.join([coll.path for coll in colls]))
-                logging.info(
-                    'IRODS LOGIN SUCCESS: %s, %s, %s', self._irods_session.username,
-                    self._irods_session.zone, self._irods_session.host)
-        return self._irods_session
-
-    @irods_session.deleter
-    def irods_session(self):
-        """Properly delete irods session.
-        """
-        if self._irods_session is not None:
-            # In case the session is not fully there.
-=======
         if self.has_valid_irods_session():
             return self._irods_session
 
@@ -299,15 +135,12 @@
         """
         if self._irods_session is not None:
             # In case the iRODS session is not fully there.
->>>>>>> 9ec7023a
             try:
                 self._irods_session.cleanup()
             except NameError:
                 pass
             del self._irods_session
             self._irods_session = None
-<<<<<<< HEAD
-=======
 
     # Authentication workflow methods
     #
@@ -368,7 +201,6 @@
             logging.info(
                 'IRODS LOGIN SUCCESS: %s:%s', self._irods_session.host,
                 self._irods_session.port)
->>>>>>> 9ec7023a
 
     @staticmethod
     def _get_irods_session(options):
@@ -395,18 +227,11 @@
                 _ = session.server_version
                 return session
             except TypeError as typeerr:
-<<<<<<< HEAD
-                print(f'{kw.RED}AUTH FILE LOGIN FAILED: Have you set the iRODS environment file correctly?{kw.DEFAULT}')
-                raise typeerr
-            except Exception as error:
-                print(f'{kw.RED}AUTH FILE LOGIN FAILED (unhandled): {error!r}{kw.DEFAULT}')
-=======
                 logging.error(
                     f'{kw.RED}AUTH FILE LOGIN FAILED: Have you set the iRODS environment file correctly?{kw.DEFAULT}')
                 raise typeerr
             except Exception as error:
                 logging.error(f'{kw.RED}AUTH FILE LOGIN FAILED: {error!r}{kw.DEFAULT}')
->>>>>>> 9ec7023a
                 raise error
         else:
             password = options.pop('password')
@@ -435,28 +260,6 @@
             logging.info('WARNING -- unable to cache obfuscated password locally')
         connection.release()
 
-<<<<<<< HEAD
-    def connect(self):
-        """Manually establish an iRODS session.
-
-        Accessing the session property triggers the authentication
-        workflow and accessing the iRODSSession.server_version property
-        validates the session connection.
-
-        """
-        if not self.has_irods_session():
-            _ = self.irods_session.server_version
-
-    def has_irods_session(self) -> bool:
-        """Check if an iRODS session has been assigned to its shadow
-        variable.
-        Returns
-        -------
-        bool
-            Has a session been set?
-        """
-        return self._irods_session is not None
-=======
     # Introspection properties
     #
     @property
@@ -543,5 +346,4 @@
             Zone.
 
         """
-        return self.ienv.get('irods_zone_name', '')
->>>>>>> 9ec7023a
+        return self.ienv.get('irods_zone_name', '')